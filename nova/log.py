--- conflicted
+++ resolved
@@ -137,14 +137,9 @@
         syslog = SysLogHandler(address='/dev/log')
         syslog.setFormatter(_formatter)
         logging.root.addHandler(syslog)
-<<<<<<< HEAD
-    if FLAGS.logfile:
-        logfile = RotatingFileHandler(FLAGS.logfile)
-=======
     logpath = get_log_file_path()
     if logpath:
-        logfile = FileHandler(logpath)
->>>>>>> 17abf5c2
+        logfile = RotatingFileHandler(logpath)
         logfile.setFormatter(_formatter)
         logging.root.addHandler(logfile)
 
