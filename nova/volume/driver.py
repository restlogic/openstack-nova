--- conflicted
+++ resolved
@@ -92,17 +92,6 @@
 
     def _create_volume(self, volume_name, sizestr):
         self._try_execute('sudo', 'lvcreate', '-L', sizestr, '-n',
-<<<<<<< HEAD
-                           volume['name'],
-                           FLAGS.volume_group)
-
-    def create_volume_from_snapshot(self, volume, snapshot):
-        """Creates a volume from a snapshot."""
-        raise NotImplementedError()
-
-    def delete_volume(self, volume):
-        """Deletes a logical volume."""
-=======
                           volume_name, FLAGS.volume_group)
 
     def _copy_volume(self, srcstr, deststr, size_in_g):
@@ -111,7 +100,6 @@
         
     def _volume_not_present(self, volume_name):
         path_name = '%s/%s' % (FLAGS.volume_group, volume_name)
->>>>>>> c04a59fe
         try:
             self._try_execute('sudo', 'lvdisplay', path_name)
         except Exception as e:
@@ -144,6 +132,10 @@
         """Creates a logical volume. Can optionally return a Dictionary of
         changes to the volume object to be persisted."""
         self._create_volume(volume['name'], self._sizestr(volume['size']))
+
+    def create_volume_from_snapshot(self, volume, snapshot):
+        """Creates a volume from a snapshot."""
+        raise NotImplementedError()
 
     def delete_volume(self, volume):
         """Deletes a logical volume."""
