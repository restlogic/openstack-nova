--- conflicted
+++ resolved
@@ -116,13 +116,6 @@
                         parent_resource=dict(member_name='server',
                         collection_name='servers'))
 
-<<<<<<< HEAD
-        mapper.resource("flavor", "flavors", controller=flavors.Controller(),
-=======
-        mapper.resource("image", "images", controller=images.Controller(),
->>>>>>> dab4c0fb
-                        collection={'detail': 'GET'})
-
         mapper.resource("shared_ip_group", "shared_ip_groups",
                         collection={'detail': 'GET'},
                         controller=shared_ip_groups.Controller())
@@ -141,13 +134,11 @@
                         collection={'detail': 'GET'},
                         member=self.server_members)
 
-<<<<<<< HEAD
         mapper.resource("image", "images",
                         controller=images.ControllerV10(),
-=======
+
         mapper.resource("flavor", "flavors",
                         controller=flavors.ControllerV10(),
->>>>>>> dab4c0fb
                         collection={'detail': 'GET'})
 
 
@@ -161,10 +152,9 @@
                         collection={'detail': 'GET'},
                         member=self.server_members)
 
-<<<<<<< HEAD
         mapper.resource("image", "images",
                         controller=images.ControllerV11(),
-=======
+
         mapper.resource("image_meta", "meta",
                         controller=image_metadata.Controller(),
                         parent_resource=dict(member_name='image',
@@ -177,7 +167,6 @@
 
         mapper.resource("flavor", "flavors",
                         controller=flavors.ControllerV11(),
->>>>>>> dab4c0fb
                         collection={'detail': 'GET'})
 
 
