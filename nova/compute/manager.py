--- conflicted
+++ resolved
@@ -215,15 +215,11 @@
         """
         return self.driver.refresh_security_group_members(security_group_id)
 
-<<<<<<< HEAD
     @exception.wrap_exception
     def refresh_provider_fw_rules(self, context, **_kwargs):
         """This call passes straight through to the virtualization driver."""
         return self.driver.refresh_provider_fw_rules()
 
-    @exception.wrap_exception
-    def run_instance(self, context, instance_id, **kwargs):
-=======
     def _setup_block_device_mapping(self, context, instance_id):
         """setup volumes for block device mapping"""
         self.db.instance_set_state(context,
@@ -281,7 +277,6 @@
         return block_device_mapping
 
     def _run_instance(self, context, instance_id, **kwargs):
->>>>>>> df8448f9
         """Launch a new instance with specified options."""
         context = context.elevated()
         instance_ref = self.db.instance_get(context, instance_id)
