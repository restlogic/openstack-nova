# vim: tabstop=4 shiftwidth=4 softtabstop=4

# Copyright 2010 United States Government as represented by the
# Administrator of the National Aeronautics and Space Administration.
# Copyright 2011 Justin Santa Barbara
# All Rights Reserved.
#
#    Licensed under the Apache License, Version 2.0 (the "License"); you may
#    not use this file except in compliance with the License. You may obtain
#    a copy of the License at
#
#         http://www.apache.org/licenses/LICENSE-2.0
#
#    Unless required by applicable law or agreed to in writing, software
#    distributed under the License is distributed on an "AS IS" BASIS, WITHOUT
#    WARRANTIES OR CONDITIONS OF ANY KIND, either express or implied. See the
#    License for the specific language governing permissions and limitations
#    under the License.

"""Handles all processes relating to instances (guest vms).

The :py:class:`ComputeManager` class is a :py:class:`nova.manager.Manager` that
handles RPC calls relating to creating instances.  It is responsible for
building a disk image, launching it via the underlying virtualization driver,
responding to calls to check its state, attaching persistent storage, and
terminating it.

**Related Flags**

:instances_path:  Where instances are kept on disk
:compute_driver:  Name of class that is used to handle virtualization, loaded
                  by :func:`nova.utils.import_object`
:volume_manager:  Name of class that handles persistent storage, loaded by
                  :func:`nova.utils.import_object`

"""

import os
import socket
import sys
import tempfile
import time
import functools

from eventlet import greenthread

import nova.context
from nova import exception
from nova import flags
import nova.image
from nova import log as logging
from nova import manager
from nova import network
from nova import rpc
from nova import utils
from nova import volume
from nova.compute import power_state
from nova.notifier import api as notifier
from nova.compute.utils import terminate_volumes
from nova.virt import driver


FLAGS = flags.FLAGS
flags.DEFINE_string('instances_path', '$state_path/instances',
                    'where instances are stored on disk')
flags.DEFINE_string('compute_driver', 'nova.virt.connection.get_connection',
                    'Driver to use for controlling virtualization')
flags.DEFINE_string('stub_network', False,
                    'Stub network related code')
flags.DEFINE_integer('password_length', 12,
                    'Length of generated admin passwords')
flags.DEFINE_string('console_host', socket.gethostname(),
                    'Console proxy host to use to connect to instances on'
                    'this host.')
flags.DEFINE_integer('live_migration_retry_count', 30,
                     "Retry count needed in live_migration."
                     " sleep 1 sec for each count")
flags.DEFINE_integer("rescue_timeout", 0,
                     "Automatically unrescue an instance after N seconds."
                     " Set to 0 to disable.")
flags.DEFINE_integer('host_state_interval', 120,
                     'Interval in seconds for querying the host status')

LOG = logging.getLogger('nova.compute.manager')


def publisher_id(host=None):
    return notifier.publisher_id("compute", host)


def checks_instance_lock(function):
    """Decorator to prevent action against locked instances for non-admins."""
    @functools.wraps(function)
    def decorated_function(self, context, instance_id, *args, **kwargs):
        #TODO(anyone): this being called instance_id is forcing a slightly
        # confusing convention of pushing instance_uuids
        # through an "instance_id" key in the queue args dict when
        # casting through the compute API
        LOG.info(_("check_instance_lock: decorating: |%s|"), function,
                 context=context)
        LOG.info(_("check_instance_lock: arguments: |%(self)s| |%(context)s|"
                " |%(instance_id)s|") % locals(), context=context)
        locked = self.get_lock(context, instance_id)
        admin = context.is_admin
        LOG.info(_("check_instance_lock: locked: |%s|"), locked,
                 context=context)
        LOG.info(_("check_instance_lock: admin: |%s|"), admin,
                 context=context)

        # if admin or unlocked call function otherwise log error
        if admin or not locked:
            LOG.info(_("check_instance_lock: executing: |%s|"), function,
                     context=context)
            function(self, context, instance_id, *args, **kwargs)
        else:
            LOG.error(_("check_instance_lock: not executing |%s|"),
                      function, context=context)
            return False

    return decorated_function


class ComputeManager(manager.SchedulerDependentManager):
    """Manages the running instances from creation to destruction."""

    def __init__(self, compute_driver=None, *args, **kwargs):
        """Load configuration options and connect to the hypervisor."""
        # TODO(vish): sync driver creation logic with the rest of the system
        #             and redocument the module docstring
        if not compute_driver:
            compute_driver = FLAGS.compute_driver

        try:
            self.driver = utils.check_isinstance(
                                        utils.import_object(compute_driver),
                                        driver.ComputeDriver)
        except ImportError as e:
            LOG.error(_("Unable to load the virtualization driver: %s") % (e))
            sys.exit(1)

        self.network_api = network.API()
        self.network_manager = utils.import_object(FLAGS.network_manager)
        self.volume_manager = utils.import_object(FLAGS.volume_manager)
        self._last_host_check = 0
        super(ComputeManager, self).__init__(service_name="compute",
                                             *args, **kwargs)

    def init_host(self):
        """Initialization for a standalone compute service."""
        self.driver.init_host(host=self.host)
        context = nova.context.get_admin_context()
        instances = self.db.instance_get_all_by_host(context, self.host)
        for instance in instances:
            inst_name = instance['name']
            db_state = instance['state']
            drv_state = self._update_state(context, instance['id'])

            expect_running = db_state == power_state.RUNNING \
                             and drv_state != db_state

            LOG.debug(_('Current state of %(inst_name)s is %(drv_state)s, '
                        'state in DB is %(db_state)s.'), locals())

            if (expect_running and FLAGS.resume_guests_state_on_host_boot)\
               or FLAGS.start_guests_on_host_boot:
                LOG.info(_('Rebooting instance %(inst_name)s after '
                            'nova-compute restart.'), locals())
                self.reboot_instance(context, instance['id'])
            elif drv_state == power_state.RUNNING:
                # Hyper-V and VMWareAPI drivers will raise and exception
                try:
                    self.driver.ensure_filtering_rules_for_instance(instance)
                except NotImplementedError:
                    LOG.warning(_('Hypervisor driver does not '
                            'support firewall rules'))

    def _update_state(self, context, instance_id, state=None):
        """Update the state of an instance from the driver info."""
        instance_ref = self.db.instance_get(context, instance_id)

        if state is None:
            try:
                LOG.debug(_('Checking state of %s'), instance_ref['name'])
                info = self.driver.get_info(instance_ref['name'])
            except exception.NotFound:
                info = None

            if info is not None:
                state = info['state']
            else:
                state = power_state.FAILED

        self.db.instance_set_state(context, instance_id, state)
        return state

    def _update_launched_at(self, context, instance_id, launched_at=None):
        """Update the launched_at parameter of the given instance."""
        data = {'launched_at': launched_at or utils.utcnow()}
        self.db.instance_update(context, instance_id, data)

    def _update_image_ref(self, context, instance_id, image_ref):
        """Update the image_id for the given instance."""
        data = {'image_ref': image_ref}
        self.db.instance_update(context, instance_id, data)

    def get_console_topic(self, context, **kwargs):
        """Retrieves the console host for a project on this host.

        Currently this is just set in the flags for each compute host.

        """
        #TODO(mdragon): perhaps make this variable by console_type?
        return self.db.queue_get_for(context,
                                     FLAGS.console_topic,
                                     FLAGS.console_host)

    def get_console_pool_info(self, context, console_type):
        return self.driver.get_console_pool_info(console_type)

    @exception.wrap_exception(notifier=notifier, publisher_id=publisher_id())
    def refresh_security_group_rules(self, context, security_group_id,
                                     **kwargs):
        """Tell the virtualization driver to refresh security group rules.

        Passes straight through to the virtualization driver.

        """
        return self.driver.refresh_security_group_rules(security_group_id)

    @exception.wrap_exception(notifier=notifier, publisher_id=publisher_id())
    def refresh_security_group_members(self, context,
                                       security_group_id, **kwargs):
        """Tell the virtualization driver to refresh security group members.

        Passes straight through to the virtualization driver.

        """
        return self.driver.refresh_security_group_members(security_group_id)

    @exception.wrap_exception(notifier=notifier, publisher_id=publisher_id())
    def refresh_provider_fw_rules(self, context, **_kwargs):
        """This call passes straight through to the virtualization driver."""
        return self.driver.refresh_provider_fw_rules()

    def _get_instance_nw_info(self, context, instance):
        """Get a list of dictionaries of network data of an instance.
        Returns an empty list if stub_network flag is set."""
        network_info = []
        if not FLAGS.stub_network:
            network_info = self.network_api.get_instance_nw_info(context,
                                                                 instance)
        return network_info

    def _setup_block_device_mapping(self, context, instance_id):
        """setup volumes for block device mapping"""
        self.db.instance_set_state(context,
                                   instance_id,
                                   power_state.NOSTATE,
                                   'block_device_mapping')

        volume_api = volume.API()
        block_device_mapping = []
        for bdm in self.db.block_device_mapping_get_all_by_instance(
            context, instance_id):
            LOG.debug(_("setting up bdm %s"), bdm)

            if bdm['no_device']:
                continue
            if bdm['virtual_name']:
                # TODO(yamahata):
                # block devices for swap and ephemeralN will be
                # created by virt driver locally in compute node.
                assert (bdm['virtual_name'] == 'swap' or
                        bdm['virtual_name'].startswith('ephemeral'))
                continue

            if ((bdm['snapshot_id'] is not None) and
                (bdm['volume_id'] is None)):
                # TODO(yamahata): default name and description
                vol = volume_api.create(context, bdm['volume_size'],
                                        bdm['snapshot_id'], '', '')
                # TODO(yamahata): creating volume simultaneously
                #                 reduces creation time?
                volume_api.wait_creation(context, vol['id'])
                self.db.block_device_mapping_update(
                    context, bdm['id'], {'volume_id': vol['id']})
                bdm['volume_id'] = vol['id']

            if not ((bdm['snapshot_id'] is None) or
                    (bdm['volume_id'] is not None)):
                LOG.error(_('corrupted state of block device mapping '
                            'id: %(id)s '
                            'snapshot: %(snapshot_id) volume: %(vollume_id)') %
                          {'id': bdm['id'],
                           'snapshot_id': bdm['snapshot'],
                           'volume_id': bdm['volume_id']})
                raise exception.ApiError(_('broken block device mapping %d') %
                                         bdm['id'])

            if bdm['volume_id'] is not None:
                volume_api.check_attach(context,
                                        volume_id=bdm['volume_id'])
                dev_path = self._attach_volume_boot(context, instance_id,
                                                    bdm['volume_id'],
                                                    bdm['device_name'])
                block_device_mapping.append({'device_path': dev_path,
                                             'mount_device':
                                             bdm['device_name']})

        return block_device_mapping

    def _run_instance(self, context, instance_id, **kwargs):
        """Launch a new instance with specified options."""
        context = context.elevated()
        instance = self.db.instance_get(context, instance_id)
        if instance['name'] in self.driver.list_instances():
            raise exception.Error(_("Instance has already been created"))
        LOG.audit(_("instance %s: starting..."), instance_id,
                  context=context)
        updates = {}
        updates['host'] = self.host
        updates['launched_on'] = self.host
        # NOTE(vish): used by virt but not in database
        updates['injected_files'] = kwargs.get('injected_files', [])
        updates['admin_pass'] = kwargs.get('admin_password', None)
        instance = self.db.instance_update(context,
                                           instance_id,
                                           updates)
        self.db.instance_set_state(context,
                                   instance_id,
                                   power_state.NOSTATE,
                                   'networking')

        is_vpn = instance['image_ref'] == str(FLAGS.vpn_image_id)
        try:
            # NOTE(vish): This could be a cast because we don't do anything
            #             with the address currently, but I'm leaving it as
            #             a call to ensure that network setup completes.  We
            #             will eventually also need to save the address here.
            if not FLAGS.stub_network:
                network_info = self.network_api.allocate_for_instance(context,
                                                         instance, vpn=is_vpn)
                LOG.debug(_("instance network_info: |%s|"), network_info)
            else:
                # TODO(tr3buchet) not really sure how this should be handled.
                # virt requires network_info to be passed in but stub_network
                # is enabled. Setting to [] for now will cause virt to skip
                # all vif creation and network injection, maybe this is correct
                network_info = []

            bd_mapping = self._setup_block_device_mapping(context, instance_id)

            # TODO(vish) check to make sure the availability zone matches
            self._update_state(context, instance_id, power_state.BUILDING)

            try:
                self.driver.spawn(context, instance, network_info, bd_mapping)
            except Exception as ex:  # pylint: disable=W0702
                msg = _("Instance '%(instance_id)s' failed to spawn. Is "
                        "virtualization enabled in the BIOS? Details: "
                        "%(ex)s") % locals()
                LOG.exception(msg)

            self._update_launched_at(context, instance_id)
            self._update_state(context, instance_id)
            usage_info = utils.usage_from_instance(instance)
            notifier.notify('compute.%s' % self.host,
                            'compute.instance.create',
                            notifier.INFO, usage_info)
        except exception.InstanceNotFound:
            # FIXME(wwolf): We are just ignoring InstanceNotFound
            # exceptions here in case the instance was immediately
            # deleted before it actually got created.  This should
            # be fixed once we have no-db-messaging
            pass

    @exception.wrap_exception(notifier=notifier, publisher_id=publisher_id())
    def run_instance(self, context, instance_id, **kwargs):
        self._run_instance(context, instance_id, **kwargs)

    @exception.wrap_exception(notifier=notifier, publisher_id=publisher_id())
    @checks_instance_lock
    def start_instance(self, context, instance_id):
        """Starting an instance on this host."""
        # TODO(yamahata): injected_files isn't supported.
        #                 Anyway OSAPI doesn't support stop/start yet
        self._run_instance(context, instance_id)

    def _shutdown_instance(self, context, instance_id, action_str):
        """Shutdown an instance on this host."""
        context = context.elevated()
        instance = self.db.instance_get(context, instance_id)
        LOG.audit(_("%(action_str)s instance %(instance_id)s") %
                  {'action_str': action_str, 'instance_id': instance_id},
                  context=context)

        network_info = self._get_instance_nw_info(context, instance)
        if not FLAGS.stub_network:
            self.network_api.deallocate_for_instance(context, instance)

        volumes = instance.get('volumes') or []
        for volume in volumes:
            self._detach_volume(context, instance_id, volume['id'], False)

        if (instance['state'] == power_state.SHUTOFF and
            instance['state_description'] != 'stopped'):
            self.db.instance_destroy(context, instance_id)
            raise exception.Error(_('trying to destroy already destroyed'
                                    ' instance: %s') % instance_id)
        self.driver.destroy(instance, network_info)

        if action_str == 'Terminating':
            terminate_volumes(self.db, context, instance_id)

    @exception.wrap_exception(notifier=notifier, publisher_id=publisher_id())
    @checks_instance_lock
    def terminate_instance(self, context, instance_id):
        """Terminate an instance on this host."""
        self._shutdown_instance(context, instance_id, 'Terminating')
        instance = self.db.instance_get(context.elevated(), instance_id)

        # TODO(ja): should we keep it in a terminated state for a bit?
        self.db.instance_destroy(context, instance_id)
        usage_info = utils.usage_from_instance(instance)
        notifier.notify('compute.%s' % self.host,
                        'compute.instance.delete',
                        notifier.INFO, usage_info)

    @exception.wrap_exception(notifier=notifier, publisher_id=publisher_id())
    @checks_instance_lock
    def stop_instance(self, context, instance_id):
        """Stopping an instance on this host."""
        self._shutdown_instance(context, instance_id, 'Stopping')
        # instance state will be updated to stopped by _poll_instance_states()

    @exception.wrap_exception(notifier=notifier, publisher_id=publisher_id())
    @checks_instance_lock
    def rebuild_instance(self, context, instance_id, **kwargs):
        """Destroy and re-make this instance.

        A 'rebuild' effectively purges all existing data from the system and
        remakes the VM with given 'metadata' and 'personalities'.

        :param context: `nova.RequestContext` object
        :param instance_id: Instance identifier (integer)
        :param image_ref: Image identifier (href or integer)
        """
        context = context.elevated()

        instance_ref = self.db.instance_get(context, instance_id)
        LOG.audit(_("Rebuilding instance %s"), instance_id, context=context)

        self._update_state(context, instance_id, power_state.BUILDING)

        network_info = self._get_instance_nw_info(context, instance_ref)

        self.driver.destroy(instance_ref, network_info)
        image_ref = kwargs.get('image_ref')
        instance_ref.image_ref = image_ref
        instance_ref.injected_files = kwargs.get('injected_files', [])
        network_info = self.network_api.get_instance_nw_info(context,
                                                              instance_ref)
        bd_mapping = self._setup_block_device_mapping(context, instance_id)
        self.driver.spawn(context, instance_ref, network_info, bd_mapping)

        self._update_image_ref(context, instance_id, image_ref)
        self._update_launched_at(context, instance_id)
        self._update_state(context, instance_id)
        usage_info = utils.usage_from_instance(instance_ref,
                                               image_ref=image_ref)
        notifier.notify('compute.%s' % self.host,
                            'compute.instance.rebuild',
                            notifier.INFO,
                            usage_info)

    @exception.wrap_exception(notifier=notifier, publisher_id=publisher_id())
    @checks_instance_lock
    def reboot_instance(self, context, instance_id):
        """Reboot an instance on this host."""
        context = context.elevated()
        self._update_state(context, instance_id)
        instance_ref = self.db.instance_get(context, instance_id)
        LOG.audit(_("Rebooting instance %s"), instance_id, context=context)

        if instance_ref['state'] != power_state.RUNNING:
            state = instance_ref['state']
            running = power_state.RUNNING
            LOG.warn(_('trying to reboot a non-running '
                     'instance: %(instance_id)s (state: %(state)s '
                     'expected: %(running)s)') % locals(),
                     context=context)

        self.db.instance_set_state(context,
                                   instance_id,
                                   power_state.NOSTATE,
                                   'rebooting')
        network_info = self._get_instance_nw_info(context, instance_ref)
        self.driver.reboot(instance_ref, network_info)
        self._update_state(context, instance_id)

    @exception.wrap_exception(notifier=notifier, publisher_id=publisher_id())
    def snapshot_instance(self, context, instance_id, image_id,
                          image_type='snapshot', backup_type=None,
                          rotation=None):
        """Snapshot an instance on this host.

        :param context: security context
        :param instance_id: nova.db.sqlalchemy.models.Instance.Id
        :param image_id: glance.db.sqlalchemy.models.Image.Id
        :param image_type: snapshot | backup
        :param backup_type: daily | weekly
        :param rotation: int representing how many backups to keep around;
            None if rotation shouldn't be used (as in the case of snapshots)
        """
        context = context.elevated()
        instance_ref = self.db.instance_get(context, instance_id)

        #NOTE(sirp): update_state currently only refreshes the state field
        # if we add is_snapshotting, we will need this refreshed too,
        # potentially?
        self._update_state(context, instance_id)

        LOG.audit(_('instance %s: snapshotting'), instance_id,
                  context=context)
        if instance_ref['state'] != power_state.RUNNING:
            state = instance_ref['state']
            running = power_state.RUNNING
            LOG.warn(_('trying to snapshot a non-running '
                       'instance: %(instance_id)s (state: %(state)s '
                       'expected: %(running)s)') % locals())

        self.driver.snapshot(context, instance_ref, image_id)

        if image_type == 'snapshot':
            if rotation:
                raise exception.ImageRotationNotAllowed()
        elif image_type == 'backup':
            if rotation:
                instance_uuid = instance_ref['uuid']
                self.rotate_backups(context, instance_uuid, backup_type,
                                    rotation)
            else:
                raise exception.RotationRequiredForBackup()
        else:
            raise Exception(_('Image type not recognized %s') % image_type)

    def rotate_backups(self, context, instance_uuid, backup_type, rotation):
        """Delete excess backups associated to an instance.

        Instances are allowed a fixed number of backups (the rotation number);
        this method deletes the oldest backups that exceed the rotation
        threshold.

        :param context: security context
        :param instance_uuid: string representing uuid of instance
        :param backup_type: daily | weekly
        :param rotation: int representing how many backups to keep around;
            None if rotation shouldn't be used (as in the case of snapshots)
        """
        # NOTE(jk0): Eventually extract this out to the ImageService?
        def fetch_images():
            images = []
            marker = None
            while True:
                batch = image_service.detail(context, filters=filters,
                        marker=marker, sort_key='created_at', sort_dir='desc')
                if not batch:
                    break
                images += batch
                marker = batch[-1]['id']
            return images

        image_service = nova.image.get_default_image_service()
        filters = {'property-image_type': 'backup',
                   'property-backup_type': backup_type,
                   'property-instance_uuid': instance_uuid}

        images = fetch_images()
        num_images = len(images)
        LOG.debug(_("Found %(num_images)d images (rotation: %(rotation)d)"
                    % locals()))
        if num_images > rotation:
            # NOTE(sirp): this deletes all backups that exceed the rotation
            # limit
            excess = len(images) - rotation
            LOG.debug(_("Rotating out %d backups" % excess))
            for i in xrange(excess):
                image = images.pop()
                image_id = image['id']
                LOG.debug(_("Deleting image %d" % image_id))
                image_service.delete(context, image_id)

    @exception.wrap_exception(notifier=notifier, publisher_id=publisher_id())
    @checks_instance_lock
    def set_admin_password(self, context, instance_id, new_pass=None):
        """Set the root/admin password for an instance on this host.

        This is generally only called by API password resets after an
        image has been built.
        """

        context = context.elevated()

        if new_pass is None:
            # Generate a random password
            new_pass = utils.generate_password(FLAGS.password_length)

        max_tries = 10

        for i in xrange(max_tries):
            instance_ref = self.db.instance_get(context, instance_id)
            instance_id = instance_ref["id"]
            instance_state = instance_ref["state"]
            expected_state = power_state.RUNNING

            if instance_state != expected_state:
                raise exception.Error(_('Instance is not running'))
            else:
                try:
                    self.driver.set_admin_password(instance_ref, new_pass)
                    LOG.audit(_("Instance %s: Root password set"),
                                instance_ref["name"])
                    break
                except NotImplementedError:
                    # NOTE(dprince): if the driver doesn't implement
                    # set_admin_password we break to avoid a loop
                    LOG.warn(_('set_admin_password is not implemented '
                            'by this driver.'))
                    break
                except Exception, e:
                    # Catch all here because this could be anything.
                    LOG.exception(e)
                    if i == max_tries - 1:
                        # At some point this exception may make it back
                        # to the API caller, and we don't want to reveal
                        # too much.  The real exception is logged above
                        raise exception.Error(_('Internal error'))
                    time.sleep(1)
                    continue

    @exception.wrap_exception(notifier=notifier, publisher_id=publisher_id())
    @checks_instance_lock
    def inject_file(self, context, instance_id, path, file_contents):
        """Write a file to the specified path in an instance on this host."""
        context = context.elevated()
        instance_ref = self.db.instance_get(context, instance_id)
        instance_id = instance_ref['id']
        instance_state = instance_ref['state']
        expected_state = power_state.RUNNING
        if instance_state != expected_state:
            LOG.warn(_('trying to inject a file into a non-running '
                    'instance: %(instance_id)s (state: %(instance_state)s '
                    'expected: %(expected_state)s)') % locals())
        nm = instance_ref['name']
        msg = _('instance %(nm)s: injecting file to %(path)s') % locals()
        LOG.audit(msg)
        self.driver.inject_file(instance_ref, path, file_contents)

    @exception.wrap_exception(notifier=notifier, publisher_id=publisher_id())
    @checks_instance_lock
    def agent_update(self, context, instance_id, url, md5hash):
        """Update agent running on an instance on this host."""
        context = context.elevated()
        instance_ref = self.db.instance_get(context, instance_id)
        instance_id = instance_ref['id']
        instance_state = instance_ref['state']
        expected_state = power_state.RUNNING
        if instance_state != expected_state:
            LOG.warn(_('trying to update agent on a non-running '
                    'instance: %(instance_id)s (state: %(instance_state)s '
                    'expected: %(expected_state)s)') % locals())
        nm = instance_ref['name']
        msg = _('instance %(nm)s: updating agent to %(url)s') % locals()
        LOG.audit(msg)
        self.driver.agent_update(instance_ref, url, md5hash)

    @exception.wrap_exception(notifier=notifier, publisher_id=publisher_id())
    @checks_instance_lock
    def rescue_instance(self, context, instance_id):
        """Rescue an instance on this host."""
        context = context.elevated()
        instance_ref = self.db.instance_get(context, instance_id)
        LOG.audit(_('instance %s: rescuing'), instance_id, context=context)
        self.db.instance_set_state(context,
                                   instance_id,
                                   power_state.NOSTATE,
                                   'rescuing')
        _update_state = lambda result: self._update_state_callback(
                self, context, instance_id, result)
        network_info = self._get_instance_nw_info(context, instance_ref)
        self.driver.rescue(context, instance_ref, _update_state, network_info)
        self._update_state(context, instance_id)

    @exception.wrap_exception(notifier=notifier, publisher_id=publisher_id())
    @checks_instance_lock
    def unrescue_instance(self, context, instance_id):
        """Rescue an instance on this host."""
        context = context.elevated()
        instance_ref = self.db.instance_get(context, instance_id)
        LOG.audit(_('instance %s: unrescuing'), instance_id, context=context)
        self.db.instance_set_state(context,
                                   instance_id,
                                   power_state.NOSTATE,
                                   'unrescuing')
        _update_state = lambda result: self._update_state_callback(
                self, context, instance_id, result)
        network_info = self._get_instance_nw_info(context, instance_ref)
        self.driver.unrescue(instance_ref, _update_state, network_info)
        self._update_state(context, instance_id)

    @staticmethod
    def _update_state_callback(self, context, instance_id, result):
        """Update instance state when async task completes."""
        self._update_state(context, instance_id)

    @exception.wrap_exception(notifier=notifier, publisher_id=publisher_id())
    @checks_instance_lock
    def confirm_resize(self, context, instance_id, migration_id):
        """Destroys the source instance."""
        migration_ref = self.db.migration_get(context, migration_id)
        instance_ref = self.db.instance_get_by_uuid(context,
                migration_ref.instance_uuid)

        network_info = self._get_instance_nw_info(context, instance_ref)
        self.driver.destroy(instance_ref, network_info)
        usage_info = utils.usage_from_instance(instance_ref)
        notifier.notify('compute.%s' % self.host,
                            'compute.instance.resize.confirm',
                            notifier.INFO,
                            usage_info)

    @exception.wrap_exception(notifier=notifier, publisher_id=publisher_id())
    @checks_instance_lock
    def revert_resize(self, context, instance_id, migration_id):
        """Destroys the new instance on the destination machine.

        Reverts the model changes, and powers on the old instance on the
        source machine.

        """
        migration_ref = self.db.migration_get(context, migration_id)
        instance_ref = self.db.instance_get_by_uuid(context,
                migration_ref.instance_uuid)

        network_info = self._get_instance_nw_info(context, instance_ref)
        self.driver.destroy(instance_ref, network_info)
        topic = self.db.queue_get_for(context, FLAGS.compute_topic,
                instance_ref['host'])
        rpc.cast(context, topic,
                {'method': 'finish_revert_resize',
                 'args': {'instance_id': instance_ref['uuid'],
                          'migration_id': migration_ref['id']},
                })

    @exception.wrap_exception(notifier=notifier, publisher_id=publisher_id())
    @checks_instance_lock
    def finish_revert_resize(self, context, instance_id, migration_id):
        """Finishes the second half of reverting a resize.

        Power back on the source instance and revert the resized attributes
        in the database.

        """
        migration_ref = self.db.migration_get(context, migration_id)
        instance_ref = self.db.instance_get_by_uuid(context,
                migration_ref.instance_uuid)

        instance_type = self.db.instance_type_get(context,
                migration_ref['old_instance_type_id'])

        # Just roll back the record. There's no need to resize down since
        # the 'old' VM already has the preferred attributes
        self.db.instance_update(context, instance_ref['uuid'],
           dict(memory_mb=instance_type['memory_mb'],
                vcpus=instance_type['vcpus'],
                local_gb=instance_type['local_gb'],
                instance_type_id=instance_type['id']))

        self.driver.revert_migration(instance_ref)
        self.db.migration_update(context, migration_id,
                {'status': 'reverted'})
        usage_info = utils.usage_from_instance(instance_ref)
        notifier.notify('compute.%s' % self.host,
                            'compute.instance.resize.revert',
                            notifier.INFO,
                            usage_info)

    @exception.wrap_exception(notifier=notifier, publisher_id=publisher_id())
    @checks_instance_lock
    def prep_resize(self, context, instance_id, instance_type_id):
        """Initiates the process of moving a running instance to another host.

        Possibly changes the RAM and disk size in the process.

        """
        context = context.elevated()

        # Because of checks_instance_lock, this must currently be called
        # instance_id. However, the compute API is always passing the UUID
        # of the instance down
        instance_ref = self.db.instance_get_by_uuid(context, instance_id)

        if instance_ref['host'] == FLAGS.host:
            raise exception.Error(_(
                    'Migration error: destination same as source!'))

        old_instance_type = self.db.instance_type_get(context,
                instance_ref['instance_type_id'])
        new_instance_type = self.db.instance_type_get(context,
                instance_type_id)

        migration_ref = self.db.migration_create(context,
                {'instance_uuid': instance_ref['uuid'],
                 'source_compute': instance_ref['host'],
                 'dest_compute': FLAGS.host,
                 'dest_host':   self.driver.get_host_ip_addr(),
                 'old_instance_type_id': old_instance_type['id'],
                 'new_instance_type_id': instance_type_id,
                 'status':      'pre-migrating'})

        LOG.audit(_('instance %s: migrating'), instance_ref['uuid'],
                context=context)
        topic = self.db.queue_get_for(context, FLAGS.compute_topic,
                instance_ref['host'])
        rpc.cast(context, topic,
                {'method': 'resize_instance',
                 'args': {'instance_id': instance_ref['uuid'],
                          'migration_id': migration_ref['id']}})

        usage_info = utils.usage_from_instance(instance_ref,
                              new_instance_type=new_instance_type['name'],
                              new_instance_type_id=new_instance_type['id'])
        notifier.notify('compute.%s' % self.host,
                            'compute.instance.resize.prep',
                            notifier.INFO,
                            usage_info)

    @exception.wrap_exception(notifier=notifier, publisher_id=publisher_id())
    @checks_instance_lock
    def resize_instance(self, context, instance_id, migration_id):
        """Starts the migration of a running instance to another host."""
        migration_ref = self.db.migration_get(context, migration_id)
        instance_ref = self.db.instance_get_by_uuid(context,
                migration_ref.instance_uuid)

        self.db.migration_update(context,
                                 migration_id,
                                 {'status': 'migrating'})

        disk_info = self.driver.migrate_disk_and_power_off(
                instance_ref, migration_ref['dest_host'])
        self.db.migration_update(context,
                                 migration_id,
                                 {'status': 'post-migrating'})

        service = self.db.service_get_by_host_and_topic(
                context, migration_ref['dest_compute'], FLAGS.compute_topic)
        topic = self.db.queue_get_for(context,
                                      FLAGS.compute_topic,
                                      migration_ref['dest_compute'])
        params = {'migration_id': migration_id,
                  'disk_info': disk_info,
                  'instance_id': instance_ref['uuid']}
        rpc.cast(context, topic, {'method': 'finish_resize',
                                  'args': params})

    @exception.wrap_exception(notifier=notifier, publisher_id=publisher_id())
    @checks_instance_lock
    def finish_resize(self, context, instance_id, migration_id, disk_info):
        """Completes the migration process.

        Sets up the newly transferred disk and turns on the instance at its
        new host machine.

        """
        migration_ref = self.db.migration_get(context, migration_id)

        resize_instance = False
        instance_ref = self.db.instance_get_by_uuid(context,
                migration_ref.instance_uuid)
        if migration_ref['old_instance_type_id'] != \
           migration_ref['new_instance_type_id']:
            instance_type = self.db.instance_type_get(context,
                    migration_ref['new_instance_type_id'])
            self.db.instance_update(context, instance_ref.uuid,
                   dict(instance_type_id=instance_type['id'],
                        memory_mb=instance_type['memory_mb'],
                        vcpus=instance_type['vcpus'],
                        local_gb=instance_type['local_gb']))
            resize_instance = True

        instance_ref = self.db.instance_get_by_uuid(context,
                                            instance_ref.uuid)

        network_info = self._get_instance_nw_info(context, instance_ref)
        self.driver.finish_migration(context, instance_ref, disk_info,
                                     network_info, resize_instance)

        self.db.migration_update(context, migration_id,
                {'status': 'finished', })

    @exception.wrap_exception(notifier=notifier, publisher_id=publisher_id())
    @checks_instance_lock
    def add_fixed_ip_to_instance(self, context, instance_id, network_id):
        """Calls network_api to add new fixed_ip to instance
        then injects the new network info and resets instance networking.

        """
        self.network_api.add_fixed_ip_to_instance(context, instance_id,
                                                  self.host, network_id)
        self.inject_network_info(context, instance_id)
        self.reset_network(context, instance_id)

    @exception.wrap_exception(notifier=notifier, publisher_id=publisher_id())
    @checks_instance_lock
    def remove_fixed_ip_from_instance(self, context, instance_id, address):
        """Calls network_api to remove existing fixed_ip from instance
        by injecting the altered network info and resetting
        instance networking.
        """
        self.network_api.remove_fixed_ip_from_instance(context, instance_id,
                                                       address)
        self.inject_network_info(context, instance_id)
        self.reset_network(context, instance_id)

    @exception.wrap_exception(notifier=notifier, publisher_id=publisher_id())
    @checks_instance_lock
    def pause_instance(self, context, instance_id):
        """Pause an instance on this host."""
        context = context.elevated()
        instance_ref = self.db.instance_get(context, instance_id)
        LOG.audit(_('instance %s: pausing'), instance_id, context=context)
        self.db.instance_set_state(context,
                                   instance_id,
                                   power_state.NOSTATE,
                                   'pausing')
        self.driver.pause(instance_ref,
            lambda result: self._update_state_callback(self,
                                                       context,
                                                       instance_id,
                                                       result))

    @exception.wrap_exception(notifier=notifier, publisher_id=publisher_id())
    @checks_instance_lock
    def unpause_instance(self, context, instance_id):
        """Unpause a paused instance on this host."""
        context = context.elevated()
        instance_ref = self.db.instance_get(context, instance_id)
        LOG.audit(_('instance %s: unpausing'), instance_id, context=context)
        self.db.instance_set_state(context,
                                   instance_id,
                                   power_state.NOSTATE,
                                   'unpausing')
        self.driver.unpause(instance_ref,
            lambda result: self._update_state_callback(self,
                                                       context,
                                                       instance_id,
                                                       result))

    @exception.wrap_exception(notifier=notifier, publisher_id=publisher_id())
<<<<<<< HEAD
    def host_power_action(self, context, instance_id=None, host=None,
            action=None):
        """Reboots or shuts down the host."""
        return self.driver.host_power_action(host, action)

    @exception.wrap_exception(notifier=notifier, publisher_id=publisher_id())
    def set_host_enabled(self, context, instance_id=None, host=None,
            enabled=None):
=======
    def host_power_action(self, context, host=None, action=None):
        """Reboots, shuts down or powers up the host."""
        return self.driver.host_power_action(host, action)

    @exception.wrap_exception(notifier=notifier, publisher_id=publisher_id())
    def set_host_enabled(self, context, host=None, enabled=None):
>>>>>>> 439afc33
        """Sets the specified host's ability to accept new instances."""
        return self.driver.set_host_enabled(host, enabled)

    @exception.wrap_exception(notifier=notifier, publisher_id=publisher_id())
    def get_diagnostics(self, context, instance_id):
        """Retrieve diagnostics for an instance on this host."""
        instance_ref = self.db.instance_get(context, instance_id)
        if instance_ref["state"] == power_state.RUNNING:
            LOG.audit(_("instance %s: retrieving diagnostics"), instance_id,
                      context=context)
            return self.driver.get_diagnostics(instance_ref)

    @exception.wrap_exception(notifier=notifier, publisher_id=publisher_id())
    @checks_instance_lock
    def suspend_instance(self, context, instance_id):
        """Suspend the given instance."""
        context = context.elevated()
        instance_ref = self.db.instance_get(context, instance_id)
        LOG.audit(_('instance %s: suspending'), instance_id, context=context)
        self.db.instance_set_state(context, instance_id,
                                            power_state.NOSTATE,
                                            'suspending')
        self.driver.suspend(instance_ref,
            lambda result: self._update_state_callback(self,
                                                       context,
                                                       instance_id,
                                                       result))

    @exception.wrap_exception(notifier=notifier, publisher_id=publisher_id())
    @checks_instance_lock
    def resume_instance(self, context, instance_id):
        """Resume the given suspended instance."""
        context = context.elevated()
        instance_ref = self.db.instance_get(context, instance_id)
        LOG.audit(_('instance %s: resuming'), instance_id, context=context)
        self.db.instance_set_state(context, instance_id,
                                            power_state.NOSTATE,
                                            'resuming')
        self.driver.resume(instance_ref,
            lambda result: self._update_state_callback(self,
                                                       context,
                                                       instance_id,
                                                       result))

    @exception.wrap_exception(notifier=notifier, publisher_id=publisher_id())
    def lock_instance(self, context, instance_id):
        """Lock the given instance."""
        context = context.elevated()

        LOG.debug(_('instance %s: locking'), instance_id, context=context)
        self.db.instance_update(context, instance_id, {'locked': True})

    @exception.wrap_exception(notifier=notifier, publisher_id=publisher_id())
    def unlock_instance(self, context, instance_id):
        """Unlock the given instance."""
        context = context.elevated()

        LOG.debug(_('instance %s: unlocking'), instance_id, context=context)
        self.db.instance_update(context, instance_id, {'locked': False})

    @exception.wrap_exception(notifier=notifier, publisher_id=publisher_id())
    def get_lock(self, context, instance_id):
        """Return the boolean state of the given instance's lock."""
        context = context.elevated()
        LOG.debug(_('instance %s: getting locked state'), instance_id,
                  context=context)
        if utils.is_uuid_like(instance_id):
            uuid = instance_id
            instance_ref = self.db.instance_get_by_uuid(context, uuid)
        else:
            instance_ref = self.db.instance_get(context, instance_id)
        return instance_ref['locked']

    @checks_instance_lock
    def reset_network(self, context, instance_id):
        """Reset networking on the given instance."""
        instance = self.db.instance_get(context, instance_id)
        LOG.debug(_('instance %s: reset network'), instance_id,
                                                   context=context)
        self.driver.reset_network(instance)

    @checks_instance_lock
    def inject_network_info(self, context, instance_id):
        """Inject network info for the given instance."""
        LOG.debug(_('instance %s: inject network info'), instance_id,
                                                         context=context)
        instance = self.db.instance_get(context, instance_id)
        network_info = self._get_instance_nw_info(context, instance)
        LOG.debug(_("network_info to inject: |%s|"), network_info)

        self.driver.inject_network_info(instance, network_info)

    @exception.wrap_exception(notifier=notifier, publisher_id=publisher_id())
    def get_console_output(self, context, instance_id):
        """Send the console output for the given instance."""
        context = context.elevated()
        instance_ref = self.db.instance_get(context, instance_id)
        LOG.audit(_("Get console output for instance %s"), instance_id,
                  context=context)
        output = self.driver.get_console_output(instance_ref)
        return output.decode('utf-8', 'replace').encode('ascii', 'replace')

    @exception.wrap_exception(notifier=notifier, publisher_id=publisher_id())
    def get_ajax_console(self, context, instance_id):
        """Return connection information for an ajax console."""
        context = context.elevated()
        LOG.debug(_("instance %s: getting ajax console"), instance_id)
        instance_ref = self.db.instance_get(context, instance_id)
        return self.driver.get_ajax_console(instance_ref)

    @exception.wrap_exception(notifier=notifier, publisher_id=publisher_id())
    def get_vnc_console(self, context, instance_id):
        """Return connection information for a vnc console."""
        context = context.elevated()
        LOG.debug(_("instance %s: getting vnc console"), instance_id)
        instance_ref = self.db.instance_get(context, instance_id)
        return self.driver.get_vnc_console(instance_ref)

    def _attach_volume_boot(self, context, instance_id, volume_id, mountpoint):
        """Attach a volume to an instance at boot time. So actual attach
        is done by instance creation"""

        # TODO(yamahata):
        # should move check_attach to volume manager?
        volume.API().check_attach(context, volume_id)

        context = context.elevated()
        LOG.audit(_("instance %(instance_id)s: booting with "
                    "volume %(volume_id)s at %(mountpoint)s") %
                  locals(), context=context)
        dev_path = self.volume_manager.setup_compute_volume(context, volume_id)
        self.db.volume_attached(context, volume_id, instance_id, mountpoint)
        return dev_path

    @checks_instance_lock
    def attach_volume(self, context, instance_id, volume_id, mountpoint):
        """Attach a volume to an instance."""
        context = context.elevated()
        instance_ref = self.db.instance_get(context, instance_id)
        LOG.audit(_("instance %(instance_id)s: attaching volume %(volume_id)s"
                " to %(mountpoint)s") % locals(), context=context)
        dev_path = self.volume_manager.setup_compute_volume(context,
                                                            volume_id)
        try:
            self.driver.attach_volume(instance_ref['name'],
                                      dev_path,
                                      mountpoint)
            self.db.volume_attached(context,
                                    volume_id,
                                    instance_id,
                                    mountpoint)
            values = {
                'instance_id': instance_id,
                'device_name': mountpoint,
                'delete_on_termination': False,
                'virtual_name': None,
                'snapshot_id': None,
                'volume_id': volume_id,
                'volume_size': None,
                'no_device': None}
            self.db.block_device_mapping_create(context, values)
        except Exception as exc:  # pylint: disable=W0702
            # NOTE(vish): The inline callback eats the exception info so we
            #             log the traceback here and reraise the same
            #             ecxception below.
            LOG.exception(_("instance %(instance_id)s: attach failed"
                    " %(mountpoint)s, removing") % locals(), context=context)
            self.volume_manager.remove_compute_volume(context,
                                                      volume_id)
            raise exc

        return True

    @exception.wrap_exception(notifier=notifier, publisher_id=publisher_id())
    @checks_instance_lock
    def _detach_volume(self, context, instance_id, volume_id, destroy_bdm):
        """Detach a volume from an instance."""
        context = context.elevated()
        instance_ref = self.db.instance_get(context, instance_id)
        volume_ref = self.db.volume_get(context, volume_id)
        mp = volume_ref['mountpoint']
        LOG.audit(_("Detach volume %(volume_id)s from mountpoint %(mp)s"
                " on instance %(instance_id)s") % locals(), context=context)
        if instance_ref['name'] not in self.driver.list_instances():
            LOG.warn(_("Detaching volume from unknown instance %s"),
                     instance_id, context=context)
        else:
            self.driver.detach_volume(instance_ref['name'],
                                      volume_ref['mountpoint'])
        self.volume_manager.remove_compute_volume(context, volume_id)
        self.db.volume_detached(context, volume_id)
        if destroy_bdm:
            self.db.block_device_mapping_destroy_by_instance_and_volume(
                context, instance_id, volume_id)
        return True

    def detach_volume(self, context, instance_id, volume_id):
        """Detach a volume from an instance."""
        return self._detach_volume(context, instance_id, volume_id, True)

    def remove_volume(self, context, volume_id):
        """Remove volume on compute host.

        :param context: security context
        :param volume_id: volume ID
        """
        self.volume_manager.remove_compute_volume(context, volume_id)

    @exception.wrap_exception(notifier=notifier, publisher_id=publisher_id())
    def compare_cpu(self, context, cpu_info):
        """Checks that the host cpu is compatible with a cpu given by xml.

        :param context: security context
        :param cpu_info: json string obtained from virConnect.getCapabilities
        :returns: See driver.compare_cpu

        """
        return self.driver.compare_cpu(cpu_info)

    @exception.wrap_exception(notifier=notifier, publisher_id=publisher_id())
    def create_shared_storage_test_file(self, context):
        """Makes tmpfile under FLAGS.instance_path.

        This method enables compute nodes to recognize that they mounts
        same shared storage. (create|check|creanup)_shared_storage_test_file()
        is a pair.

        :param context: security context
        :returns: tmpfile name(basename)

        """
        dirpath = FLAGS.instances_path
        fd, tmp_file = tempfile.mkstemp(dir=dirpath)
        LOG.debug(_("Creating tmpfile %s to notify to other "
                    "compute nodes that they should mount "
                    "the same storage.") % tmp_file)
        os.close(fd)
        return os.path.basename(tmp_file)

    @exception.wrap_exception(notifier=notifier, publisher_id=publisher_id())
    def check_shared_storage_test_file(self, context, filename):
        """Confirms existence of the tmpfile under FLAGS.instances_path.

        :param context: security context
        :param filename: confirm existence of FLAGS.instances_path/thisfile

        """
        tmp_file = os.path.join(FLAGS.instances_path, filename)
        if not os.path.exists(tmp_file):
            raise exception.FileNotFound(file_path=tmp_file)

    @exception.wrap_exception(notifier=notifier, publisher_id=publisher_id())
    def cleanup_shared_storage_test_file(self, context, filename):
        """Removes existence of the tmpfile under FLAGS.instances_path.

        :param context: security context
        :param filename: remove existence of FLAGS.instances_path/thisfile

        """
        tmp_file = os.path.join(FLAGS.instances_path, filename)
        os.remove(tmp_file)

    @exception.wrap_exception(notifier=notifier, publisher_id=publisher_id())
    def update_available_resource(self, context):
        """See comments update_resource_info.

        :param context: security context
        :returns: See driver.update_available_resource()

        """
        return self.driver.update_available_resource(context, self.host)

    def pre_live_migration(self, context, instance_id, time=None):
        """Preparations for live migration at dest host.

        :param context: security context
        :param instance_id: nova.db.sqlalchemy.models.Instance.Id

        """
        if not time:
            time = greenthread

        # Getting instance info
        instance_ref = self.db.instance_get(context, instance_id)
        hostname = instance_ref['hostname']

        # Getting fixed ips
        fixed_ips = self.db.instance_get_fixed_addresses(context, instance_id)
        if not fixed_ips:
            raise exception.FixedIpNotFoundForInstance(instance_id=instance_id)

        # If any volume is mounted, prepare here.
        if not instance_ref['volumes']:
            LOG.info(_("%s has no volume."), hostname)
        else:
            for v in instance_ref['volumes']:
                self.volume_manager.setup_compute_volume(context, v['id'])

        # Bridge settings.
        # Call this method prior to ensure_filtering_rules_for_instance,
        # since bridge is not set up, ensure_filtering_rules_for instance
        # fails.
        #
        # Retry operation is necessary because continuously request comes,
        # concorrent request occurs to iptables, then it complains.
        network_info = self._get_instance_nw_info(context, instance_ref)
        max_retry = FLAGS.live_migration_retry_count
        for cnt in range(max_retry):
            try:
                self.driver.plug_vifs(instance_ref, network_info)
                break
            except exception.ProcessExecutionError:
                if cnt == max_retry - 1:
                    raise
                else:
                    LOG.warn(_("plug_vifs() failed %(cnt)d."
                               "Retry up to %(max_retry)d for %(hostname)s.")
                               % locals())
                    time.sleep(1)

        # Creating filters to hypervisors and firewalls.
        # An example is that nova-instance-instance-xxx,
        # which is written to libvirt.xml(Check "virsh nwfilter-list")
        # This nwfilter is necessary on the destination host.
        # In addition, this method is creating filtering rule
        # onto destination host.
        self.driver.ensure_filtering_rules_for_instance(instance_ref)

    def live_migration(self, context, instance_id, dest):
        """Executing live migration.

        :param context: security context
        :param instance_id: nova.db.sqlalchemy.models.Instance.Id
        :param dest: destination host

        """
        # Get instance for error handling.
        instance_ref = self.db.instance_get(context, instance_id)
        i_name = instance_ref.name

        try:
            # Checking volume node is working correctly when any volumes
            # are attached to instances.
            if instance_ref['volumes']:
                rpc.call(context,
                          FLAGS.volume_topic,
                          {"method": "check_for_export",
                           "args": {'instance_id': instance_id}})

            # Asking dest host to preparing live migration.
            rpc.call(context,
                     self.db.queue_get_for(context, FLAGS.compute_topic, dest),
                     {"method": "pre_live_migration",
                      "args": {'instance_id': instance_id}})

        except Exception:
            msg = _("Pre live migration for %(i_name)s failed at %(dest)s")
            LOG.error(msg % locals())
            self.recover_live_migration(context, instance_ref)
            raise

        # Executing live migration
        # live_migration might raises exceptions, but
        # nothing must be recovered in this version.
        self.driver.live_migration(context, instance_ref, dest,
                                   self.post_live_migration,
                                   self.recover_live_migration)

    def post_live_migration(self, ctxt, instance_ref, dest):
        """Post operations for live migration.

        This method is called from live_migration
        and mainly updating database record.

        :param ctxt: security context
        :param instance_id: nova.db.sqlalchemy.models.Instance.Id
        :param dest: destination host

        """

        LOG.info(_('post_live_migration() is started..'))
        instance_id = instance_ref['id']

        # Detaching volumes.
        try:
            for vol in self.db.volume_get_all_by_instance(ctxt, instance_id):
                self.volume_manager.remove_compute_volume(ctxt, vol['id'])
        except exception.NotFound:
            pass

        # Releasing vlan.
        # (not necessary in current implementation?)

        network_info = self._get_instance_nw_info(ctxt, instance_ref)
        # Releasing security group ingress rule.
        self.driver.unfilter_instance(instance_ref, network_info)

        # Database updating.
        i_name = instance_ref.name
        try:
            # Not return if floating_ip is not found, otherwise,
            # instance never be accessible..
            floating_ip = self.db.instance_get_floating_address(ctxt,
                                                         instance_id)
            if not floating_ip:
                LOG.info(_('No floating_ip is found for %s.'), i_name)
            else:
                floating_ip_ref = self.db.floating_ip_get_by_address(ctxt,
                                                              floating_ip)
                self.db.floating_ip_update(ctxt,
                                           floating_ip_ref['address'],
                                           {'host': dest})
        except exception.NotFound:
            LOG.info(_('No floating_ip is found for %s.'), i_name)
        except Exception, e:
            LOG.error(_("Live migration: Unexpected error: "
                        "%(i_name)s cannot inherit floating "
                        "ip.\n%(e)s") % (locals()))

        # Restore instance/volume state
        self.recover_live_migration(ctxt, instance_ref, dest)

        LOG.info(_('Migrating %(i_name)s to %(dest)s finished successfully.')
                 % locals())
        LOG.info(_("You may see the error \"libvirt: QEMU error: "
                   "Domain not found: no domain with matching name.\" "
                   "This error can be safely ignored."))

    def recover_live_migration(self, ctxt, instance_ref, host=None, dest=None):
        """Recovers Instance/volume state from migrating -> running.

        :param ctxt: security context
        :param instance_id: nova.db.sqlalchemy.models.Instance.Id
        :param host: DB column value is updated by this hostname.
                     If none, the host instance currently running is selected.

        """
        if not host:
            host = instance_ref['host']

        self.db.instance_update(ctxt,
                                instance_ref['id'],
                                {'state_description': 'running',
                                 'state': power_state.RUNNING,
                                 'host': host})

        if dest:
            volume_api = volume.API()
        for volume_ref in instance_ref['volumes']:
            volume_id = volume_ref['id']
            self.db.volume_update(ctxt, volume_id, {'status': 'in-use'})
            if dest:
                volume_api.remove_from_compute(ctxt, volume_id, dest)

    def periodic_tasks(self, context=None):
        """Tasks to be run at a periodic interval."""
        error_list = super(ComputeManager, self).periodic_tasks(context)
        if error_list is None:
            error_list = []

        try:
            if FLAGS.rescue_timeout > 0:
                self.driver.poll_rescued_instances(FLAGS.rescue_timeout)
        except Exception as ex:
            LOG.warning(_("Error during poll_rescued_instances: %s"),
                        unicode(ex))
            error_list.append(ex)

        try:
            self._report_driver_status()
        except Exception as ex:
            LOG.warning(_("Error during report_driver_status(): %s"),
                        unicode(ex))
            error_list.append(ex)

        try:
            self._poll_instance_states(context)
        except Exception as ex:
            LOG.warning(_("Error during instance poll: %s"),
                        unicode(ex))
            error_list.append(ex)

        return error_list

    def _report_driver_status(self):
        curr_time = time.time()
        if curr_time - self._last_host_check > FLAGS.host_state_interval:
            self._last_host_check = curr_time
            LOG.info(_("Updating host status"))
            # This will grab info about the host and queue it
            # to be sent to the Schedulers.
            self.update_service_capabilities(
                self.driver.get_host_stats(refresh=True))

    def _poll_instance_states(self, context):
        vm_instances = self.driver.list_instances_detail()
        vm_instances = dict((vm.name, vm) for vm in vm_instances)

        # Keep a list of VMs not in the DB, cross them off as we find them
        vms_not_found_in_db = list(vm_instances.keys())

        db_instances = self.db.instance_get_all_by_host(context, self.host)

        for db_instance in db_instances:
            name = db_instance['name']
            db_state = db_instance['state']
            vm_instance = vm_instances.get(name)

            if vm_instance is None:
                # NOTE(justinsb): We have to be very careful here, because a
                # concurrent operation could be in progress (e.g. a spawn)
                if db_state == power_state.BUILDING:
                    # TODO(justinsb): This does mean that if we crash during a
                    # spawn, the machine will never leave the spawning state,
                    # but this is just the way nova is; this function isn't
                    # trying to correct that problem.
                    # We could have a separate task to correct this error.
                    # TODO(justinsb): What happens during a live migration?
                    LOG.info(_("Found instance '%(name)s' in DB but no VM. "
                               "State=%(db_state)s, so assuming spawn is in "
                               "progress.") % locals())
                    vm_state = db_state
                else:
                    LOG.info(_("Found instance '%(name)s' in DB but no VM. "
                               "State=%(db_state)s, so setting state to "
                               "shutoff.") % locals())
                    vm_state = power_state.SHUTOFF
                    if db_instance['state_description'] == 'stopping':
                        self.db.instance_stop(context, db_instance['id'])
                        continue
            else:
                vm_state = vm_instance.state
                vms_not_found_in_db.remove(name)

            if (db_instance['state_description'] in ['migrating', 'stopping']):
                # A situation which db record exists, but no instance"
                # sometimes occurs while live-migration at src compute,
                # this case should be ignored.
                LOG.debug(_("Ignoring %(name)s, as it's currently being "
                           "migrated.") % locals())
                continue

            if vm_state != db_state:
                LOG.info(_("DB/VM state mismatch. Changing state from "
                           "'%(db_state)s' to '%(vm_state)s'") % locals())
                self._update_state(context, db_instance['id'], vm_state)

            # NOTE(justinsb): We no longer auto-remove SHUTOFF instances
            # It's quite hard to get them back when we do.

        # Are there VMs not in the DB?
        for vm_not_found_in_db in vms_not_found_in_db:
            name = vm_not_found_in_db

            # We only care about instances that compute *should* know about
            if name.startswith("instance-"):
                # TODO(justinsb): What to do here?  Adopt it?  Shut it down?
                LOG.warning(_("Found VM not in DB: '%(name)s'.  Ignoring")
                            % locals())<|MERGE_RESOLUTION|>--- conflicted
+++ resolved
@@ -958,23 +958,12 @@
                                                        result))
 
     @exception.wrap_exception(notifier=notifier, publisher_id=publisher_id())
-<<<<<<< HEAD
-    def host_power_action(self, context, instance_id=None, host=None,
-            action=None):
-        """Reboots or shuts down the host."""
-        return self.driver.host_power_action(host, action)
-
-    @exception.wrap_exception(notifier=notifier, publisher_id=publisher_id())
-    def set_host_enabled(self, context, instance_id=None, host=None,
-            enabled=None):
-=======
     def host_power_action(self, context, host=None, action=None):
         """Reboots, shuts down or powers up the host."""
         return self.driver.host_power_action(host, action)
 
     @exception.wrap_exception(notifier=notifier, publisher_id=publisher_id())
     def set_host_enabled(self, context, host=None, enabled=None):
->>>>>>> 439afc33
         """Sets the specified host's ability to accept new instances."""
         return self.driver.set_host_enabled(host, enabled)
 
