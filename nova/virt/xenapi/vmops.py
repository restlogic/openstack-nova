# vim: tabstop=4 shiftwidth=4 softtabstop=4

# Copyright (c) 2010 Citrix Systems, Inc.
# Copyright 2010 OpenStack LLC.
#
#    Licensed under the Apache License, Version 2.0 (the "License"); you may
#    not use this file except in compliance with the License. You may obtain
#    a copy of the License at
#
#         http://www.apache.org/licenses/LICENSE-2.0
#
#    Unless required by applicable law or agreed to in writing, software
#    distributed under the License is distributed on an "AS IS" BASIS, WITHOUT
#    WARRANTIES OR CONDITIONS OF ANY KIND, either express or implied. See the
#    License for the specific language governing permissions and limitations
#    under the License.

"""
Management class for VM-related functions (spawn, reboot, etc).
"""

import base64
import json
import M2Crypto
import os
import pickle
import random
import subprocess
import sys
import time
import uuid

from nova import context
from nova import db
from nova import exception
from nova import flags
from nova import ipv6
from nova import log as logging
from nova import utils

from nova.auth.manager import AuthManager
from nova.compute import power_state
from nova.virt import driver
from nova.virt.xenapi.network_utils import NetworkHelper
from nova.virt.xenapi.vm_utils import VMHelper
from nova.virt.xenapi.vm_utils import ImageType

XenAPI = None
LOG = logging.getLogger("nova.virt.xenapi.vmops")

FLAGS = flags.FLAGS
flags.DEFINE_integer('windows_version_timeout', 300,
                     'number of seconds to wait for windows agent to be '
                     'fully operational')
flags.DEFINE_string('xenapi_vif_driver',
                    'nova.virt.xenapi.vif.XenAPIBridgeDriver',
                    'The XenAPI VIF driver using XenServer Network APIs.')


def cmp_version(a, b):
    """Compare two version strings (eg 0.0.1.10 > 0.0.1.9)"""
    a = a.split('.')
    b = b.split('.')

    # Compare each individual portion of both version strings
    for va, vb in zip(a, b):
        ret = int(va) - int(vb)
        if ret:
            return ret

    # Fallback to comparing length last
    return len(a) - len(b)


class VMOps(object):
    """
    Management class for VM-related tasks
    """
    def __init__(self, session):
        self.XenAPI = session.get_imported_xenapi()
        self._session = session
        self.poll_rescue_last_ran = None
        VMHelper.XenAPI = self.XenAPI
        self.vif_driver = utils.import_object(FLAGS.xenapi_vif_driver)

    def list_instances(self):
        """List VM instances."""
        # TODO(justinsb): Should we just always use the details method?
        #  Seems to be the same number of API calls..
        vm_refs = []
        for vm_ref in self._session.get_xenapi().VM.get_all():
            vm_rec = self._session.get_xenapi().VM.get_record(vm_ref)
            if not vm_rec["is_a_template"] and not vm_rec["is_control_domain"]:
                vm_refs.append(vm_rec["name_label"])
        return vm_refs

    def list_instances_detail(self):
        """List VM instances, returning InstanceInfo objects."""
        instance_infos = []
        for vm_ref in self._session.get_xenapi().VM.get_all():
            vm_rec = self._session.get_xenapi().VM.get_record(vm_ref)
            if not vm_rec["is_a_template"] and not vm_rec["is_control_domain"]:
                name = vm_rec["name_label"]

                # TODO(justinsb): This a roundabout way to map the state
                openstack_format = VMHelper.compile_info(vm_rec)
                state = openstack_format['state']

                instance_info = driver.InstanceInfo(name, state)
                instance_infos.append(instance_info)
        return instance_infos

    def revert_migration(self, instance):
        vm_ref = VMHelper.lookup(self._session, instance.name)
        self._start(instance, vm_ref)

<<<<<<< HEAD
    def finish_resize(self, context, instance, disk_info, network_info):
=======
    def finish_migration(self, instance, disk_info, network_info,
                      resize_instance):
>>>>>>> ab0c38ef
        vdi_uuid = self.link_disks(instance, disk_info['base_copy'],
                disk_info['cow'])
        vm_ref = self._create_vm(context, instance,
                                 [dict(vdi_type='os', vdi_uuid=vdi_uuid)],
                                 network_info)
        if resize_instance:
            self.resize_instance(instance, vdi_uuid)
        self._spawn(instance, vm_ref)

    def _start(self, instance, vm_ref=None):
        """Power on a VM instance"""
        if not vm_ref:
            vm_ref = VMHelper.lookup(self._session, instance.name)
        if vm_ref is None:
            raise Exception(_('Attempted to power on non-existent instance'
            ' bad instance id %s') % instance.id)
        LOG.debug(_("Starting instance %s"), instance.name)
        self._session.call_xenapi('VM.start', vm_ref, False, False)

    def _create_disks(self, context, instance):
        user = AuthManager().get_user(instance.user_id)
        project = AuthManager().get_project(instance.project_id)
        disk_image_type = VMHelper.determine_disk_image_type(instance)
        vdis = VMHelper.fetch_image(context, self._session,
                instance.id, instance.image_ref, user, project,
                disk_image_type)
        return vdis

    def spawn(self, context, instance, network_info):
        vdis = None
        try:
            vdis = self._create_disks(context, instance)
            vm_ref = self._create_vm(context, instance, vdis, network_info)
            self._spawn(instance, vm_ref)
        except (self.XenAPI.Failure, OSError, IOError) as spawn_error:
            LOG.exception(_("instance %s: Failed to spawn"),
                          instance.id, exc_info=sys.exc_info())
            LOG.debug(_('Instance %s failed to spawn - performing clean-up'),
                      instance.id)
            self._handle_spawn_error(vdis, spawn_error)
            raise spawn_error

    def spawn_rescue(self, instance):
        """Spawn a rescue instance."""
        self.spawn(instance)

    def _create_vm(self, context, instance, vdis, network_info):
        """Create VM instance."""
        instance_name = instance.name
        vm_ref = VMHelper.lookup(self._session, instance_name)
        if vm_ref is not None:
            raise exception.InstanceExists(name=instance_name)

        #ensure enough free memory is available
        if not VMHelper.ensure_free_mem(self._session, instance):
            LOG.exception(_('instance %(instance_name)s: not enough free '
                          'memory') % locals())
            db.instance_set_state(context.get_admin_context(),
                                  instance['id'],
                                  power_state.SHUTDOWN)
            return

        user = AuthManager().get_user(instance.user_id)
        project = AuthManager().get_project(instance.project_id)

        disk_image_type = VMHelper.determine_disk_image_type(instance)
        kernel = None
        ramdisk = None
        try:
            if instance.kernel_id:
                kernel = VMHelper.fetch_image(context, self._session,
                        instance.id, instance.kernel_id, user, project,
                        ImageType.KERNEL)[0]
            if instance.ramdisk_id:
                ramdisk = VMHelper.fetch_image(context, self._session,
                        instance.id, instance.ramdisk_id, user, project,
                        ImageType.RAMDISK)[0]
            # Create the VM ref and attach the first disk
            first_vdi_ref = self._session.call_xenapi('VDI.get_by_uuid',
                    vdis[0]['vdi_uuid'])

            vm_mode = instance.vm_mode and instance.vm_mode.lower()
            if vm_mode == 'pv':
                use_pv_kernel = True
            elif vm_mode in ('hv', 'hvm'):
                use_pv_kernel = False
                vm_mode = 'hvm'  # Normalize
            else:
                use_pv_kernel = VMHelper.determine_is_pv(self._session,
                        instance.id, first_vdi_ref, disk_image_type,
                        instance.os_type)
                vm_mode = use_pv_kernel and 'pv' or 'hvm'

            if instance.vm_mode != vm_mode:
                # Update database with normalized (or determined) value
                db.instance_update(context.get_admin_context(),
                                   instance['id'], {'vm_mode': vm_mode})
            vm_ref = VMHelper.create_vm(self._session, instance,
                    kernel and kernel.get('file', None) or None,
                    ramdisk and ramdisk.get('file', None) or None,
                    use_pv_kernel)
        except (self.XenAPI.Failure, OSError, IOError) as vm_create_error:
            # Collect VDI/file resources to clean up;
            # These resources will be removed by _handle_spawn_error.
            LOG.exception(_("instance %s: Failed to spawn - " +
                            "Unable to create VM"),
                          instance.id, exc_info=sys.exc_info())
            last_arg = None
            resources = []

            if vm_create_error.args:
                last_arg = vm_create_error.args[-1]
            if isinstance(last_arg, list):
                resources = last_arg
            else:
                vm_create_error.args = vm_create_error.args + (resources,)

            if kernel:
                resources.append(kernel)
            if ramdisk:
                resources.append(ramdisk)

            raise vm_create_error

        VMHelper.create_vbd(session=self._session, vm_ref=vm_ref,
                vdi_ref=first_vdi_ref, userdevice=0, bootable=True)

        # Attach any other disks
        # userdevice 1 is reserved for rescue
        userdevice = 2
        for vdi in vdis[1:]:
            # vdi['vdi_type'] is either 'os' or 'swap', but we don't
            # really care what it is right here.
            vdi_ref = self._session.call_xenapi('VDI.get_by_uuid',
                    vdi['vdi_uuid'])
            VMHelper.create_vbd(session=self._session, vm_ref=vm_ref,
                    vdi_ref=vdi_ref, userdevice=userdevice,
                    bootable=False)
            userdevice += 1

        # Alter the image before VM start for, e.g. network injection
        if FLAGS.flat_injected:
            VMHelper.preconfigure_instance(self._session, instance,
                                           first_vdi_ref, network_info)

        self.create_vifs(vm_ref, instance, network_info)
        self.inject_network_info(instance, network_info, vm_ref)
        return vm_ref

    def _spawn(self, instance, vm_ref):
        """Spawn a new instance."""
        LOG.debug(_('Starting VM %s...'), vm_ref)
        self._start(instance, vm_ref)
        instance_name = instance.name
        LOG.info(_('Spawning VM %(instance_name)s created %(vm_ref)s.')
                 % locals())

        ctx = context.get_admin_context()
        agent_build = db.agent_build_get_by_triple(ctx, 'xen',
                              instance.os_type, instance.architecture)
        if agent_build:
            LOG.info(_('Latest agent build for %(hypervisor)s/%(os)s' + \
                       '/%(architecture)s is %(version)s') % agent_build)
        else:
            LOG.info(_('No agent build found for %(hypervisor)s/%(os)s' + \
                       '/%(architecture)s') % {
                        'hypervisor': 'xen',
                        'os': instance.os_type,
                        'architecture': instance.architecture})

        def _check_agent_version():
            if instance.os_type == 'windows':
                # Windows will generally perform a setup process on first boot
                # that can take a couple of minutes and then reboot. So we
                # need to be more patient than normal as well as watch for
                # domid changes
                version = self.get_agent_version(instance,
                                  timeout=FLAGS.windows_version_timeout)
            else:
                version = self.get_agent_version(instance)
            if not version:
                LOG.info(_('No agent version returned by instance'))
                return

            LOG.info(_('Instance agent version: %s') % version)
            if not agent_build:
                return

            if cmp_version(version, agent_build['version']) < 0:
                LOG.info(_('Updating Agent to %s') % agent_build['version'])
                self.agent_update(instance, agent_build['url'],
                              agent_build['md5hash'])

        def _inject_files():
            injected_files = instance.injected_files
            if injected_files:
                # Check if this is a JSON-encoded string and convert if needed.
                if isinstance(injected_files, basestring):
                    try:
                        injected_files = json.loads(injected_files)
                    except ValueError:
                        LOG.exception(
                            _("Invalid value for injected_files: '%s'")
                                % injected_files)
                        injected_files = []
                # Inject any files, if specified
                for path, contents in instance.injected_files:
                    LOG.debug(_("Injecting file path: '%s'") % path)
                    self.inject_file(instance, path, contents)

        def _set_admin_password():
            admin_password = instance.admin_pass
            if admin_password:
                LOG.debug(_("Setting admin password"))
                self.set_admin_password(instance, admin_password)

        # NOTE(armando): Do we really need to do this in virt?
        # NOTE(tr3buchet): not sure but wherever we do it, we need to call
        #                  reset_network afterwards
        timer = utils.LoopingCall(f=None)

        def _wait_for_boot():
            try:
                state = self.get_info(instance_name)['state']
                if state == power_state.RUNNING:
                    LOG.debug(_('Instance %s: booted'), instance_name)
                    timer.stop()
                    _check_agent_version()
                    _inject_files()
                    _set_admin_password()
                    self.reset_network(instance, vm_ref)
                    return True
            except Exception, exc:
                LOG.warn(exc)
                LOG.exception(_('Instance %s: failed to boot'), instance_name)
                timer.stop()
                return False

        timer.f = _wait_for_boot

        return timer.start(interval=0.5, now=True)

    def _handle_spawn_error(self, vdis, spawn_error):
        # Extract resource list from spawn_error.
        resources = []
        if spawn_error.args:
            last_arg = spawn_error.args[-1]
            resources = last_arg
        if vdis:
            for vdi in vdis:
                resources.append(dict(vdi_type=vdi['vdi_type'],
                                      vdi_uuid=vdi['vdi_uuid'],
                                      file=None))

        LOG.debug(_("Resources to remove:%s"), resources)
        kernel_file = None
        ramdisk_file = None

        for item in resources:
            vdi_type = item['vdi_type']
            vdi_to_remove = item['vdi_uuid']
            if vdi_to_remove:
                try:
                    vdi_ref = self._session.call_xenapi('VDI.get_by_uuid',
                            vdi_to_remove)
                    LOG.debug(_('Removing VDI %(vdi_ref)s' +
                                '(uuid:%(vdi_to_remove)s)'), locals())
                    VMHelper.destroy_vdi(self._session, vdi_ref)
                except self.XenAPI.Failure:
                    # Vdi has already been deleted
                    LOG.debug(_("Skipping VDI destroy for %s"), vdi_to_remove)
            if item['file']:
                # There is also a file to remove.
                if vdi_type == ImageType.KERNEL_STR:
                    kernel_file = item['file']
                elif vdi_type == ImageType.RAMDISK_STR:
                    ramdisk_file = item['file']

        if kernel_file or ramdisk_file:
            LOG.debug(_("Removing kernel/ramdisk files from dom0"))
            self._destroy_kernel_ramdisk_plugin_call(kernel_file,
                                                     ramdisk_file)

    def _get_vm_opaque_ref(self, instance_or_vm):
        """
        Refactored out the common code of many methods that receive either
        a vm name or a vm instance, and want a vm instance in return.
        """
        # if instance_or_vm is a string it must be opaque ref or instance name
        if isinstance(instance_or_vm, basestring):
            obj = None
            try:
                # check for opaque ref
                obj = self._session.get_xenapi().VM.get_uuid(instance_or_vm)
                return instance_or_vm
            except self.XenAPI.Failure:
                # wasn't an opaque ref, can be an instance name
                instance_name = instance_or_vm

        # if instance_or_vm is an int/long it must be instance id
        elif isinstance(instance_or_vm, (int, long)):
            ctx = context.get_admin_context()
            instance_obj = db.instance_get(ctx, instance_or_vm)
            instance_name = instance_obj.name
        else:
            instance_name = instance_or_vm.name
        vm_ref = VMHelper.lookup(self._session, instance_name)
        if vm_ref is None:
            raise exception.NotFound(_("No opaque_ref could be determined "
                    "for '%s'.") % instance_or_vm)
        return vm_ref

    def _acquire_bootlock(self, vm):
        """Prevent an instance from booting."""
        self._session.call_xenapi(
            "VM.set_blocked_operations",
            vm,
            {"start": ""})

    def _release_bootlock(self, vm):
        """Allow an instance to boot."""
        self._session.call_xenapi(
            "VM.remove_from_blocked_operations",
            vm,
            "start")

    def snapshot(self, context, instance, image_id):
        """Create snapshot from a running VM instance.

        :param context: request context
        :param instance: instance to be snapshotted
        :param image_id: id of image to upload to

        Steps involved in a XenServer snapshot:

        1. XAPI-Snapshot: Snapshotting the instance using XenAPI. This
            creates: Snapshot (Template) VM, Snapshot VBD, Snapshot VDI,
            Snapshot VHD

        2. Wait-for-coalesce: The Snapshot VDI and Instance VDI both point to
            a 'base-copy' VDI.  The base_copy is immutable and may be chained
            with other base_copies.  If chained, the base_copies
            coalesce together, so, we must wait for this coalescing to occur to
            get a stable representation of the data on disk.

        3. Push-to-glance: Once coalesced, we call a plugin on the XenServer
            that will bundle the VHDs together and then push the bundle into
            Glance.

        """
        template_vm_ref = None
        try:
            template_vm_ref, template_vdi_uuids = self._get_snapshot(instance)
            # call plugin to ship snapshot off to glance
            VMHelper.upload_image(context,
                    self._session, instance, template_vdi_uuids, image_id)
        finally:
            if template_vm_ref:
                self._destroy(instance, template_vm_ref,
                        shutdown=False, destroy_kernel_ramdisk=False)

        logging.debug(_("Finished snapshot and upload for VM %s"), instance)

    def _get_snapshot(self, instance):
        #TODO(sirp): Add quiesce and VSS locking support when Windows support
        # is added

        logging.debug(_("Starting snapshot for VM %s"), instance)
        vm_ref = VMHelper.lookup(self._session, instance.name)

        label = "%s-snapshot" % instance.name
        try:
            template_vm_ref, template_vdi_uuids = VMHelper.create_snapshot(
                self._session, instance.id, vm_ref, label)
            return template_vm_ref, template_vdi_uuids
        except self.XenAPI.Failure, exc:
            logging.error(_("Unable to Snapshot %(vm_ref)s: %(exc)s")
                    % locals())
            return

    def migrate_disk_and_power_off(self, instance, dest):
        """Copies a VHD from one host machine to another.

        :param instance: the instance that owns the VHD in question.
        :param dest: the destination host machine.
        :param disk_type: values are 'primary' or 'cow'.

        """
        vm_ref = VMHelper.lookup(self._session, instance.name)

        # The primary VDI becomes the COW after the snapshot, and we can
        # identify it via the VBD. The base copy is the parent_uuid returned
        # from the snapshot creation

        base_copy_uuid = cow_uuid = None
        template_vdi_uuids = template_vm_ref = None
        try:
            # transfer the base copy
            template_vm_ref, template_vdi_uuids = self._get_snapshot(instance)
            base_copy_uuid = template_vdi_uuids['image']
            vdi_ref, vm_vdi_rec = \
                    VMHelper.get_vdi_for_vm_safely(self._session, vm_ref)
            cow_uuid = vm_vdi_rec['uuid']

            params = {'host': dest,
                      'vdi_uuid': base_copy_uuid,
                      'instance_id': instance.id,
                      'sr_path': VMHelper.get_sr_path(self._session)}

            task = self._session.async_call_plugin('migration', 'transfer_vhd',
                    {'params': pickle.dumps(params)})
            self._session.wait_for_task(task, instance.id)

            # Now power down the instance and transfer the COW VHD
            self._shutdown(instance, vm_ref, hard=False)

            params = {'host': dest,
                      'vdi_uuid': cow_uuid,
                      'instance_id': instance.id,
                      'sr_path': VMHelper.get_sr_path(self._session), }

            task = self._session.async_call_plugin('migration', 'transfer_vhd',
                    {'params': pickle.dumps(params)})
            self._session.wait_for_task(task, instance.id)

        finally:
            if template_vm_ref:
                self._destroy(instance, template_vm_ref,
                        shutdown=False, destroy_kernel_ramdisk=False)

        # TODO(mdietz): we could also consider renaming these to something
        # sensible so we don't need to blindly pass around dictionaries
        return {'base_copy': base_copy_uuid, 'cow': cow_uuid}

    def link_disks(self, instance, base_copy_uuid, cow_uuid):
        """Links the base copy VHD to the COW via the XAPI plugin."""
        new_base_copy_uuid = str(uuid.uuid4())
        new_cow_uuid = str(uuid.uuid4())
        params = {'instance_id': instance.id,
                  'old_base_copy_uuid': base_copy_uuid,
                  'old_cow_uuid': cow_uuid,
                  'new_base_copy_uuid': new_base_copy_uuid,
                  'new_cow_uuid': new_cow_uuid,
                  'sr_path': VMHelper.get_sr_path(self._session), }

        task = self._session.async_call_plugin('migration',
                'move_vhds_into_sr', {'params': pickle.dumps(params)})
        self._session.wait_for_task(task, instance.id)

        # Now we rescan the SR so we find the VHDs
        VMHelper.scan_default_sr(self._session)

        return new_cow_uuid

    def resize_instance(self, instance, vdi_uuid):
        """Resize a running instance by changing its RAM and disk size."""
        #TODO(mdietz): this will need to be adjusted for swap later
        #The new disk size must be in bytes

        new_disk_size = instance.local_gb * 1024 * 1024 * 1024
        if new_disk_size > 0:
            instance_name = instance.name
            instance_local_gb = instance.local_gb
            LOG.debug(_("Resizing VDI %(vdi_uuid)s for instance"
                        "%(instance_name)s. Expanding to %(instance_local_gb)d"
                        " GB") % locals())
            vdi_ref = self._session.call_xenapi('VDI.get_by_uuid', vdi_uuid)
            # for an instance with no local storage
            self._session.call_xenapi('VDI.resize_online', vdi_ref,
                    str(new_disk_size))
            LOG.debug(_("Resize instance %s complete") % (instance.name))

    def reboot(self, instance):
        """Reboot VM instance."""
        vm_ref = self._get_vm_opaque_ref(instance)
        task = self._session.call_xenapi('Async.VM.clean_reboot', vm_ref)
        self._session.wait_for_task(task, instance.id)

    def get_agent_version(self, instance, timeout=None):
        """Get the version of the agent running on the VM instance."""

        def _call():
            # Send the encrypted password
            transaction_id = str(uuid.uuid4())
            args = {'id': transaction_id}
            resp = self._make_agent_call('version', instance, '', args)
            if resp is None:
                # No response from the agent
                return
            resp_dict = json.loads(resp)
            # Some old versions of the Windows agent have a trailing \\r\\n
            # (ie CRLF escaped) for some reason. Strip that off.
            return resp_dict['message'].replace('\\r\\n', '')

        if timeout:
            vm_ref = self._get_vm_opaque_ref(instance)
            vm_rec = self._session.get_xenapi().VM.get_record(vm_ref)

            domid = vm_rec['domid']

            expiration = time.time() + timeout
            while time.time() < expiration:
                ret = _call()
                if ret:
                    return ret

                vm_rec = self._session.get_xenapi().VM.get_record(vm_ref)
                if vm_rec['domid'] != domid:
                    LOG.info(_('domid changed from %(olddomid)s to '
                               '%(newdomid)s') % {
                                   'olddomid': domid,
                                    'newdomid': vm_rec['domid']})
                    domid = vm_rec['domid']
        else:
            return _call()

    def agent_update(self, instance, url, md5sum):
        """Update agent on the VM instance."""

        # Send the encrypted password
        transaction_id = str(uuid.uuid4())
        args = {'id': transaction_id, 'url': url, 'md5sum': md5sum}
        resp = self._make_agent_call('agentupdate', instance, '', args)
        if resp is None:
            # No response from the agent
            return
        resp_dict = json.loads(resp)
        if resp_dict['returncode'] != '0':
            raise RuntimeError(resp_dict['message'])
        return resp_dict['message']

    def set_admin_password(self, instance, new_pass):
        """Set the root/admin password on the VM instance.

        This is done via an agent running on the VM. Communication between nova
        and the agent is done via writing xenstore records. Since communication
        is done over the XenAPI RPC calls, we need to encrypt the password.
        We're using a simple Diffie-Hellman class instead of the more advanced
        one in M2Crypto for compatibility with the agent code.

        """
        # Need to uniquely identify this request.
        key_init_transaction_id = str(uuid.uuid4())
        # The simple Diffie-Hellman class is used to manage key exchange.
        dh = SimpleDH()
        key_init_args = {'id': key_init_transaction_id,
                         'pub': str(dh.get_public())}
        resp = self._make_agent_call('key_init', instance, '', key_init_args)
        if resp is None:
            # No response from the agent
            return
        resp_dict = json.loads(resp)
        # Successful return code from key_init is 'D0'
        if resp_dict['returncode'] != 'D0':
            # There was some sort of error; the message will contain
            # a description of the error.
            raise RuntimeError(resp_dict['message'])
        # Some old versions of the Windows agent have a trailing \\r\\n
        # (ie CRLF escaped) for some reason. Strip that off.
        agent_pub = int(resp_dict['message'].replace('\\r\\n', ''))
        dh.compute_shared(agent_pub)
        # Some old versions of Linux and Windows agent expect trailing \n
        # on password to work correctly.
        enc_pass = dh.encrypt(new_pass + '\n')
        # Send the encrypted password
        password_transaction_id = str(uuid.uuid4())
        password_args = {'id': password_transaction_id, 'enc_pass': enc_pass}
        resp = self._make_agent_call('password', instance, '', password_args)
        if resp is None:
            # No response from the agent
            return
        resp_dict = json.loads(resp)
        # Successful return code from password is '0'
        if resp_dict['returncode'] != '0':
            raise RuntimeError(resp_dict['message'])
        db.instance_update(context.get_admin_context(),
                                  instance['id'],
                                  dict(admin_pass=new_pass))
        return resp_dict['message']

    def inject_file(self, instance, path, contents):
        """Write a file to the VM instance.

        The path to which it is to be written and the contents of the file
        need to be supplied; both will be base64-encoded to prevent errors
        with non-ASCII characters being transmitted. If the agent does not
        support file injection, or the user has disabled it, a
        NotImplementedError will be raised.

        """
        # Files/paths must be base64-encoded for transmission to agent
        b64_path = base64.b64encode(path)
        b64_contents = base64.b64encode(contents)

        # Need to uniquely identify this request.
        transaction_id = str(uuid.uuid4())
        args = {'id': transaction_id, 'b64_path': b64_path,
                'b64_contents': b64_contents}
        # If the agent doesn't support file injection, a NotImplementedError
        # will be raised with the appropriate message.
        resp = self._make_agent_call('inject_file', instance, '', args)
        resp_dict = json.loads(resp)
        if resp_dict['returncode'] != '0':
            # There was some other sort of error; the message will contain
            # a description of the error.
            raise RuntimeError(resp_dict['message'])
        return resp_dict['message']

    def _shutdown(self, instance, vm_ref, hard=True):
        """Shutdown an instance."""
        state = self.get_info(instance['name'])['state']
        if state == power_state.SHUTDOWN:
            instance_name = instance.name
            LOG.warn(_("VM %(instance_name)s already halted,"
                    "skipping shutdown...") % locals())
            return

        instance_id = instance.id
        LOG.debug(_("Shutting down VM for Instance %(instance_id)s")
                  % locals())
        try:
            task = None
            if hard:
                task = self._session.call_xenapi("Async.VM.hard_shutdown",
                                                 vm_ref)
            else:
                task = self._session.call_xenapi("Async.VM.clean_shutdown",
                                                 vm_ref)
            self._session.wait_for_task(task, instance.id)
        except self.XenAPI.Failure, exc:
            LOG.exception(exc)

    def _shutdown_rescue(self, rescue_vm_ref):
        """Shutdown a rescue instance."""
        self._session.call_xenapi("Async.VM.hard_shutdown", rescue_vm_ref)

    def _destroy_vdis(self, instance, vm_ref):
        """Destroys all VDIs associated with a VM."""
        instance_id = instance.id
        LOG.debug(_("Destroying VDIs for Instance %(instance_id)s")
                  % locals())
        vdi_refs = VMHelper.lookup_vm_vdis(self._session, vm_ref)

        if not vdi_refs:
            return

        for vdi_ref in vdi_refs:
            try:
                task = self._session.call_xenapi('Async.VDI.destroy', vdi_ref)
                self._session.wait_for_task(task, instance.id)
            except self.XenAPI.Failure, exc:
                LOG.exception(exc)

    def _destroy_rescue_vdis(self, rescue_vm_ref):
        """Destroys all VDIs associated with a rescued VM."""
        vdi_refs = VMHelper.lookup_vm_vdis(self._session, rescue_vm_ref)
        for vdi_ref in vdi_refs:
            try:
                self._session.call_xenapi("Async.VDI.destroy", vdi_ref)
            except self.XenAPI.Failure:
                continue

    def _destroy_rescue_vbds(self, rescue_vm_ref):
        """Destroys all VBDs tied to a rescue VM."""
        vbd_refs = self._session.get_xenapi().VM.get_VBDs(rescue_vm_ref)
        for vbd_ref in vbd_refs:
            vbd_rec = self._session.get_xenapi().VBD.get_record(vbd_ref)
            if vbd_rec.get("userdevice", None) == "1":  # VBD is always 1
                VMHelper.unplug_vbd(self._session, vbd_ref)
                VMHelper.destroy_vbd(self._session, vbd_ref)

    def _destroy_kernel_ramdisk_plugin_call(self, kernel, ramdisk):
        args = {}
        if kernel:
            args['kernel-file'] = kernel
        if ramdisk:
            args['ramdisk-file'] = ramdisk
        task = self._session.async_call_plugin(
            'glance', 'remove_kernel_ramdisk', args)
        self._session.wait_for_task(task)

    def _destroy_kernel_ramdisk(self, instance, vm_ref):
        """Three situations can occur:

            1. We have neither a ramdisk nor a kernel, in which case we are a
               RAW image and can omit this step

            2. We have one or the other, in which case, we should flag as an
               error

            3. We have both, in which case we safely remove both the kernel
               and the ramdisk.

        """
        instance_id = instance.id
        if not instance.kernel_id and not instance.ramdisk_id:
            # 1. No kernel or ramdisk
            LOG.debug(_("Instance %(instance_id)s using RAW or VHD, "
                        "skipping kernel and ramdisk deletion") % locals())
            return

        if not (instance.kernel_id and instance.ramdisk_id):
            # 2. We only have kernel xor ramdisk
            raise exception.InstanceUnacceptable(instance_id=instance_id,
               reason=_("instance has a kernel or ramdisk but not both"))

        # 3. We have both kernel and ramdisk
        (kernel, ramdisk) = VMHelper.lookup_kernel_ramdisk(self._session,
                                                           vm_ref)

        self._destroy_kernel_ramdisk_plugin_call(kernel, ramdisk)
        LOG.debug(_("kernel/ramdisk files removed"))

    def _destroy_vm(self, instance, vm_ref):
        """Destroys a VM record."""
        instance_id = instance.id
        try:
            task = self._session.call_xenapi('Async.VM.destroy', vm_ref)
            self._session.wait_for_task(task, instance_id)
        except self.XenAPI.Failure, exc:
            LOG.exception(exc)

        LOG.debug(_("Instance %(instance_id)s VM destroyed") % locals())

    def _destroy_rescue_instance(self, rescue_vm_ref):
        """Destroy a rescue instance."""
        self._destroy_rescue_vbds(rescue_vm_ref)
        self._shutdown_rescue(rescue_vm_ref)
        self._destroy_rescue_vdis(rescue_vm_ref)

        self._session.call_xenapi("Async.VM.destroy", rescue_vm_ref)

    def destroy(self, instance, network_info):
        """Destroy VM instance.

        This is the method exposed by xenapi_conn.destroy(). The rest of the
        destroy_* methods are internal.

        """
        instance_id = instance.id
        LOG.info(_("Destroying VM for Instance %(instance_id)s") % locals())
        vm_ref = VMHelper.lookup(self._session, instance.name)
        return self._destroy(instance, vm_ref, network_info, shutdown=True)

    def _destroy(self, instance, vm_ref, network_info=None, shutdown=True,
                 destroy_kernel_ramdisk=True):
        """Destroys VM instance by performing:

            1. A shutdown if requested.
            2. Destroying associated VDIs.
            3. Destroying kernel and ramdisk files (if necessary).
            4. Destroying that actual VM record.

        """
        if vm_ref is None:
            LOG.warning(_("VM is not present, skipping destroy..."))
            return

        if shutdown:
            self._shutdown(instance, vm_ref)

        self._destroy_vdis(instance, vm_ref)
        if destroy_kernel_ramdisk:
            self._destroy_kernel_ramdisk(instance, vm_ref)
        self._destroy_vm(instance, vm_ref)

        if network_info:
            for (network, mapping) in network_info:
                self.vif_driver.unplug(instance, network, mapping)

    def _wait_with_callback(self, instance_id, task, callback):
        ret = None
        try:
            ret = self._session.wait_for_task(task, instance_id)
        except self.XenAPI.Failure, exc:
            LOG.exception(exc)
        callback(ret)

    def pause(self, instance, callback):
        """Pause VM instance."""
        vm_ref = self._get_vm_opaque_ref(instance)
        task = self._session.call_xenapi('Async.VM.pause', vm_ref)
        self._wait_with_callback(instance.id, task, callback)

    def unpause(self, instance, callback):
        """Unpause VM instance."""
        vm_ref = self._get_vm_opaque_ref(instance)
        task = self._session.call_xenapi('Async.VM.unpause', vm_ref)
        self._wait_with_callback(instance.id, task, callback)

    def suspend(self, instance, callback):
        """Suspend the specified instance."""
        vm_ref = self._get_vm_opaque_ref(instance)
        task = self._session.call_xenapi('Async.VM.suspend', vm_ref)
        self._wait_with_callback(instance.id, task, callback)

    def resume(self, instance, callback):
        """Resume the specified instance."""
        vm_ref = self._get_vm_opaque_ref(instance)
        task = self._session.call_xenapi('Async.VM.resume', vm_ref, False,
                                         True)
        self._wait_with_callback(instance.id, task, callback)

    def rescue(self, instance, callback):
        """Rescue the specified instance.

            - shutdown the instance VM.
            - set 'bootlock' to prevent the instance from starting in rescue.
            - spawn a rescue VM (the vm name-label will be instance-N-rescue).

        """
        rescue_vm_ref = VMHelper.lookup(self._session,
                                        "%s-rescue" % instance.name)
        if rescue_vm_ref:
            raise RuntimeError(_(
                "Instance is already in Rescue Mode: %s" % instance.name))

        vm_ref = VMHelper.lookup(self._session, instance.name)
        self._shutdown(instance, vm_ref)
        self._acquire_bootlock(vm_ref)
        instance._rescue = True
        self.spawn_rescue(instance)
        rescue_vm_ref = VMHelper.lookup(self._session, instance.name)

        vbd_ref = self._session.get_xenapi().VM.get_VBDs(vm_ref)[0]
        vdi_ref = self._session.get_xenapi().VBD.get_record(vbd_ref)["VDI"]
        rescue_vbd_ref = VMHelper.create_vbd(self._session, rescue_vm_ref,
                                             vdi_ref, 1, False)

        self._session.call_xenapi("Async.VBD.plug", rescue_vbd_ref)

    def unrescue(self, instance, callback):
        """Unrescue the specified instance.

            - unplug the instance VM's disk from the rescue VM.
            - teardown the rescue VM.
            - release the bootlock to allow the instance VM to start.

        """
        rescue_vm_ref = VMHelper.lookup(self._session,
                                        "%s-rescue" % instance.name)

        if not rescue_vm_ref:
            raise exception.InstanceNotInRescueMode(instance_id=instance.id)

        original_vm_ref = VMHelper.lookup(self._session, instance.name)
        instance._rescue = False

        self._destroy_rescue_instance(rescue_vm_ref)
        self._release_bootlock(original_vm_ref)
        self._start(instance, original_vm_ref)

    def poll_rescued_instances(self, timeout):
        """Look for expirable rescued instances.

            - forcibly exit rescue mode for any instances that have been
              in rescue mode for >= the provided timeout

        """
        last_ran = self.poll_rescue_last_ran
        if not last_ran:
            # We need a base time to start tracking.
            self.poll_rescue_last_ran = utils.utcnow()
            return

        if not utils.is_older_than(last_ran, timeout):
            # Do not run. Let's bail.
            return

        # Update the time tracker and proceed.
        self.poll_rescue_last_ran = utils.utcnow()

        rescue_vms = []
        for instance in self.list_instances():
            if instance.endswith("-rescue"):
                rescue_vms.append(dict(name=instance,
                                       vm_ref=VMHelper.lookup(self._session,
                                                              instance)))

        for vm in rescue_vms:
            rescue_vm_ref = vm["vm_ref"]

            self._destroy_rescue_instance(rescue_vm_ref)

            original_name = vm["name"].split("-rescue", 1)[0]
            original_vm_ref = VMHelper.lookup(self._session, original_name)

            self._release_bootlock(original_vm_ref)
            self._session.call_xenapi("VM.start", original_vm_ref, False,
                                      False)

    def get_info(self, instance):
        """Return data about VM instance."""
        vm_ref = self._get_vm_opaque_ref(instance)
        vm_rec = self._session.get_xenapi().VM.get_record(vm_ref)
        return VMHelper.compile_info(vm_rec)

    def get_diagnostics(self, instance):
        """Return data about VM diagnostics."""
        vm_ref = self._get_vm_opaque_ref(instance)
        vm_rec = self._session.get_xenapi().VM.get_record(vm_ref)
        return VMHelper.compile_diagnostics(self._session, vm_rec)

    def get_console_output(self, instance):
        """Return snapshot of console."""
        # TODO: implement this to fix pylint!
        return 'FAKE CONSOLE OUTPUT of instance'

    def get_ajax_console(self, instance):
        """Return link to instance's ajax console."""
        # TODO: implement this!
        return 'http://fakeajaxconsole/fake_url'

    def set_host_enabled(self, host, enabled):
        """Sets the specified host's ability to accept new instances."""
        args = {"enabled": json.dumps(enabled)}
        json_resp = self._call_xenhost("set_host_enabled", args)
        resp = json.loads(json_resp)
        return resp["status"]

    def _call_xenhost(self, method, arg_dict):
        """There will be several methods that will need this general
        handling for interacting with the xenhost plugin, so this abstracts
        out that behavior.
        """
        # Create a task ID as something that won't match any instance ID
        task_id = random.randint(-80000, -70000)
        try:
            task = self._session.async_call_plugin("xenhost", method,
                    args=arg_dict)
                    #args={"params": arg_dict})
            ret = self._session.wait_for_task(task, task_id)
        except self.XenAPI.Failure as e:
            ret = None
            LOG.error(_("The call to %(method)s returned an error: %(e)s.")
                    % locals())
        return ret

    def inject_network_info(self, instance, network_info, vm_ref=None):
        """
        Generate the network info and make calls to place it into the
        xenstore and the xenstore param list.
        vm_ref can be passed in because it will sometimes be different than
        what VMHelper.lookup(session, instance.name) will find (ex: rescue)
        """
        if vm_ref:
            # this function raises if vm_ref is not a vm_opaque_ref
            self._session.get_xenapi().VM.get_record(vm_ref)
        else:
            vm_ref = VMHelper.lookup(self._session, instance.name)
        logging.debug(_("injecting network info to xs for vm: |%s|"), vm_ref)

        for (network, info) in network_info:
            location = 'vm-data/networking/%s' % info['mac'].replace(':', '')
            self.write_to_param_xenstore(vm_ref, {location: info})
            try:
                # TODO(tr3buchet): fix function call after refactor
                #self.write_to_xenstore(vm_ref, location, info)
                self._make_plugin_call('xenstore.py', 'write_record', instance,
                                       location, {'value': json.dumps(info)},
                                       vm_ref)
            except KeyError:
                # catch KeyError for domid if instance isn't running
                pass

    def create_vifs(self, vm_ref, instance, network_info):
        """Creates vifs for an instance."""

        logging.debug(_("creating vif(s) for vm: |%s|"), vm_ref)

        # this function raises if vm_ref is not a vm_opaque_ref
        self._session.get_xenapi().VM.get_record(vm_ref)

        for device, (network, info) in enumerate(network_info):
            vif_rec = self.vif_driver.plug(self._session,
                    vm_ref, instance, device, network, info)
            network_ref = vif_rec['network']
            LOG.debug(_('Creating VIF for VM %(vm_ref)s,' \
                ' network %(network_ref)s.') % locals())
            vif_ref = self._session.call_xenapi('VIF.create', vif_rec)
            LOG.debug(_('Created VIF %(vif_ref)s for VM %(vm_ref)s,'
                ' network %(network_ref)s.') % locals())

    def plug_vifs(self, instance, network_info):
        """Set up VIF networking on the host."""
        for (network, mapping) in network_info:
            self.vif_driver.plug(self._session, instance, network, mapping)

    def reset_network(self, instance, vm_ref=None):
        """Creates uuid arg to pass to make_agent_call and calls it."""
        if not vm_ref:
            vm_ref = VMHelper.lookup(self._session, instance.name)
        args = {'id': str(uuid.uuid4())}
        # TODO(tr3buchet): fix function call after refactor
        #resp = self._make_agent_call('resetnetwork', instance, '', args)
        resp = self._make_plugin_call('agent', 'resetnetwork', instance, '',
                                                               args, vm_ref)

    def list_from_xenstore(self, vm, path):
        """
        Runs the xenstore-ls command to get a listing of all records
        from 'path' downward. Returns a dict with the sub-paths as keys,
        and the value stored in those paths as values. If nothing is
        found at that path, returns None.
        """
        ret = self._make_xenstore_call('list_records', vm, path)
        return json.loads(ret)

    def read_from_xenstore(self, vm, path):
        """
        Returns the value stored in the xenstore record for the given VM
        at the specified location. A XenAPIPlugin.PluginError will be raised
        if any error is encountered in the read process.
        """
        try:
            ret = self._make_xenstore_call('read_record', vm, path,
                    {'ignore_missing_path': 'True'})
        except self.XenAPI.Failure:
            return None
        ret = json.loads(ret)
        if ret == "None":
            # Can't marshall None over RPC calls.
            return None
        return ret

    def write_to_xenstore(self, vm, path, value):
        """
        Writes the passed value to the xenstore record for the given VM
        at the specified location. A XenAPIPlugin.PluginError will be raised
        if any error is encountered in the write process.
        """
        return self._make_xenstore_call('write_record', vm, path,
                {'value': json.dumps(value)})

    def clear_xenstore(self, vm, path):
        """
        Deletes the VM's xenstore record for the specified path.
        If there is no such record, the request is ignored.
        """
        self._make_xenstore_call('delete_record', vm, path)

    def _make_xenstore_call(self, method, vm, path, addl_args=None):
        """Handles calls to the xenstore xenapi plugin."""
        return self._make_plugin_call('xenstore.py', method=method, vm=vm,
                path=path, addl_args=addl_args)

    def _make_agent_call(self, method, vm, path, addl_args=None):
        """Abstracts out the interaction with the agent xenapi plugin."""
        return self._make_plugin_call('agent', method=method, vm=vm,
                path=path, addl_args=addl_args)

    def _make_plugin_call(self, plugin, method, vm, path, addl_args=None,
                                                          vm_ref=None):
        """
        Abstracts out the process of calling a method of a xenapi plugin.
        Any errors raised by the plugin will in turn raise a RuntimeError here.
        """
        instance_id = vm.id
        vm_ref = vm_ref or self._get_vm_opaque_ref(vm)
        vm_rec = self._session.get_xenapi().VM.get_record(vm_ref)
        args = {'dom_id': vm_rec['domid'], 'path': path}
        args.update(addl_args or {})
        try:
            task = self._session.async_call_plugin(plugin, method, args)
            ret = self._session.wait_for_task(task, instance_id)
        except self.XenAPI.Failure, e:
            ret = None
            err_trace = e.details[-1]
            err_msg = err_trace.splitlines()[-1]
            strargs = str(args)
            if 'TIMEOUT:' in err_msg:
                LOG.error(_('TIMEOUT: The call to %(method)s timed out. '
                        'VM id=%(instance_id)s; args=%(strargs)s') % locals())
            elif 'NOT IMPLEMENTED:' in err_msg:
                LOG.error(_('NOT IMPLEMENTED: The call to %(method)s is not'
                        ' supported by the agent. VM id=%(instance_id)s;'
                        ' args=%(strargs)s') % locals())
                raise NotImplementedError(err_msg)
            else:
                LOG.error(_('The call to %(method)s returned an error: %(e)s. '
                        'VM id=%(instance_id)s; args=%(strargs)s') % locals())
        return ret

    def add_to_xenstore(self, vm, path, key, value):
        """
        Adds the passed key/value pair to the xenstore record for
        the given VM at the specified location. A XenAPIPlugin.PluginError
        will be raised if any error is encountered in the write process.
        """
        current = self.read_from_xenstore(vm, path)
        if not current:
            # Nothing at that location
            current = {key: value}
        else:
            current[key] = value
        self.write_to_xenstore(vm, path, current)

    def remove_from_xenstore(self, vm, path, key_or_keys):
        """
        Takes either a single key or a list of keys and removes
        them from the xenstoreirecord data for the given VM.
        If the key doesn't exist, the request is ignored.
        """
        current = self.list_from_xenstore(vm, path)
        if not current:
            return
        if isinstance(key_or_keys, basestring):
            keys = [key_or_keys]
        else:
            keys = key_or_keys
        keys.sort(lambda x, y: cmp(y.count('/'), x.count('/')))
        for key in keys:
            if path:
                keypath = "%s/%s" % (path, key)
            else:
                keypath = key
            self._make_xenstore_call('delete_record', vm, keypath)

    ########################################################################
    ###### The following methods interact with the xenstore parameter
    ###### record, not the live xenstore. They were created before I
    ###### knew the difference, and are left in here in case they prove
    ###### to be useful. They all have '_param' added to their method
    ###### names to distinguish them. (dabo)
    ########################################################################
    def read_partial_from_param_xenstore(self, instance_or_vm, key_prefix):
        """
        Returns a dict of all the keys in the xenstore parameter record
        for the given instance that begin with the key_prefix.
        """
        data = self.read_from_param_xenstore(instance_or_vm)
        badkeys = [k for k in data.keys()
                if not k.startswith(key_prefix)]
        for badkey in badkeys:
            del data[badkey]
        return data

    def read_from_param_xenstore(self, instance_or_vm, keys=None):
        """
        Returns the xenstore parameter record data for the specified VM
        instance as a dict. Accepts an optional key or list of keys; if a
        value for 'keys' is passed, the returned dict is filtered to only
        return the values for those keys.
        """
        vm_ref = self._get_vm_opaque_ref(instance_or_vm)
        data = self._session.call_xenapi_request('VM.get_xenstore_data',
                (vm_ref,))
        ret = {}
        if keys is None:
            keys = data.keys()
        elif isinstance(keys, basestring):
            keys = [keys]
        for key in keys:
            raw = data.get(key)
            if raw:
                ret[key] = json.loads(raw)
            else:
                ret[key] = raw
        return ret

    def add_to_param_xenstore(self, instance_or_vm, key, val):
        """
        Takes a key/value pair and adds it to the xenstore parameter
        record for the given vm instance. If the key exists in xenstore,
        it is overwritten
        """
        vm_ref = self._get_vm_opaque_ref(instance_or_vm)
        self.remove_from_param_xenstore(instance_or_vm, key)
        jsonval = json.dumps(val)
        self._session.call_xenapi_request('VM.add_to_xenstore_data',
                                          (vm_ref, key, jsonval))

    def write_to_param_xenstore(self, instance_or_vm, mapping):
        """
        Takes a dict and writes each key/value pair to the xenstore
        parameter record for the given vm instance. Any existing data for
        those keys is overwritten.
        """
        for k, v in mapping.iteritems():
            self.add_to_param_xenstore(instance_or_vm, k, v)

    def remove_from_param_xenstore(self, instance_or_vm, key_or_keys):
        """
        Takes either a single key or a list of keys and removes
        them from the xenstore parameter record data for the given VM.
        If the key doesn't exist, the request is ignored.
        """
        vm_ref = self._get_vm_opaque_ref(instance_or_vm)
        if isinstance(key_or_keys, basestring):
            keys = [key_or_keys]
        else:
            keys = key_or_keys
        for key in keys:
            self._session.call_xenapi_request('VM.remove_from_xenstore_data',
                                              (vm_ref, key))

    def clear_param_xenstore(self, instance_or_vm):
        """Removes all data from the xenstore parameter record for this VM."""
        self.write_to_param_xenstore(instance_or_vm, {})
    ########################################################################


def _runproc(cmd):
    pipe = subprocess.PIPE
    return subprocess.Popen([cmd], shell=True, stdin=pipe, stdout=pipe,
            stderr=pipe, close_fds=True)


class SimpleDH(object):
    """
    This class wraps all the functionality needed to implement
    basic Diffie-Hellman-Merkle key exchange in Python. It features
    intelligent defaults for the prime and base numbers needed for the
    calculation, while allowing you to supply your own. It requires that
    the openssl binary be installed on the system on which this is run,
    as it uses that to handle the encryption and decryption. If openssl
    is not available, a RuntimeError will be raised.
    """
    def __init__(self, prime=None, base=None, secret=None):
        """
        You can specify the values for prime and base if you wish;
        otherwise, reasonable default values will be used.
        """
        if prime is None:
            self._prime = 162259276829213363391578010288127
        else:
            self._prime = prime
        if base is None:
            self._base = 5
        else:
            self._base = base
        self._shared = self._public = None

        self._dh = M2Crypto.DH.set_params(
                self.dec_to_mpi(self._prime),
                self.dec_to_mpi(self._base))
        self._dh.gen_key()
        self._public = self.mpi_to_dec(self._dh.pub)

    def get_public(self):
        return self._public

    def compute_shared(self, other):
        self._shared = self.bin_to_dec(
                self._dh.compute_key(self.dec_to_mpi(other)))
        return self._shared

    def mpi_to_dec(self, mpi):
        bn = M2Crypto.m2.mpi_to_bn(mpi)
        hexval = M2Crypto.m2.bn_to_hex(bn)
        dec = int(hexval, 16)
        return dec

    def bin_to_dec(self, binval):
        bn = M2Crypto.m2.bin_to_bn(binval)
        hexval = M2Crypto.m2.bn_to_hex(bn)
        dec = int(hexval, 16)
        return dec

    def dec_to_mpi(self, dec):
        bn = M2Crypto.m2.dec_to_bn('%s' % dec)
        mpi = M2Crypto.m2.bn_to_mpi(bn)
        return mpi

    def _run_ssl(self, text, extra_args=None):
        if not extra_args:
            extra_args = ''
        cmd = 'enc -aes-128-cbc -A -a -pass pass:%s -nosalt %s' % (
                self._shared, extra_args)
        proc = _runproc('openssl %s' % cmd)
        proc.stdin.write(text)
        proc.stdin.close()
        proc.wait()
        err = proc.stderr.read()
        if err:
            raise RuntimeError(_('OpenSSL error: %s') % err)
        return proc.stdout.read()

    def encrypt(self, text):
        return self._run_ssl(text).strip('\n')

    def decrypt(self, text):
        return self._run_ssl(text, '-d')<|MERGE_RESOLUTION|>--- conflicted
+++ resolved
@@ -114,15 +114,11 @@
         vm_ref = VMHelper.lookup(self._session, instance.name)
         self._start(instance, vm_ref)
 
-<<<<<<< HEAD
-    def finish_resize(self, context, instance, disk_info, network_info):
-=======
-    def finish_migration(self, instance, disk_info, network_info,
+    def finish_migration(self, ctx, instance, disk_info, network_info,
                       resize_instance):
->>>>>>> ab0c38ef
         vdi_uuid = self.link_disks(instance, disk_info['base_copy'],
                 disk_info['cow'])
-        vm_ref = self._create_vm(context, instance,
+        vm_ref = self._create_vm(ctx, instance,
                                  [dict(vdi_type='os', vdi_uuid=vdi_uuid)],
                                  network_info)
         if resize_instance:
@@ -139,20 +135,20 @@
         LOG.debug(_("Starting instance %s"), instance.name)
         self._session.call_xenapi('VM.start', vm_ref, False, False)
 
-    def _create_disks(self, context, instance):
+    def _create_disks(self, ctx, instance):
         user = AuthManager().get_user(instance.user_id)
         project = AuthManager().get_project(instance.project_id)
         disk_image_type = VMHelper.determine_disk_image_type(instance)
-        vdis = VMHelper.fetch_image(context, self._session,
+        vdis = VMHelper.fetch_image(ctx, self._session,
                 instance.id, instance.image_ref, user, project,
                 disk_image_type)
         return vdis
 
-    def spawn(self, context, instance, network_info):
+    def spawn(self, ctx, instance, network_info):
         vdis = None
         try:
-            vdis = self._create_disks(context, instance)
-            vm_ref = self._create_vm(context, instance, vdis, network_info)
+            vdis = self._create_disks(ctx, instance)
+            vm_ref = self._create_vm(ctx, instance, vdis, network_info)
             self._spawn(instance, vm_ref)
         except (self.XenAPI.Failure, OSError, IOError) as spawn_error:
             LOG.exception(_("instance %s: Failed to spawn"),
@@ -166,7 +162,7 @@
         """Spawn a rescue instance."""
         self.spawn(instance)
 
-    def _create_vm(self, context, instance, vdis, network_info):
+    def _create_vm(self, ctx, instance, vdis, network_info):
         """Create VM instance."""
         instance_name = instance.name
         vm_ref = VMHelper.lookup(self._session, instance_name)
@@ -190,11 +186,11 @@
         ramdisk = None
         try:
             if instance.kernel_id:
-                kernel = VMHelper.fetch_image(context, self._session,
+                kernel = VMHelper.fetch_image(ctx, self._session,
                         instance.id, instance.kernel_id, user, project,
                         ImageType.KERNEL)[0]
             if instance.ramdisk_id:
-                ramdisk = VMHelper.fetch_image(context, self._session,
+                ramdisk = VMHelper.fetch_image(ctx, self._session,
                         instance.id, instance.ramdisk_id, user, project,
                         ImageType.RAMDISK)[0]
             # Create the VM ref and attach the first disk
@@ -446,10 +442,10 @@
             vm,
             "start")
 
-    def snapshot(self, context, instance, image_id):
+    def snapshot(self, ctx, instance, image_id):
         """Create snapshot from a running VM instance.
 
-        :param context: request context
+        :param ctx: request context
         :param instance: instance to be snapshotted
         :param image_id: id of image to upload to
 
@@ -474,7 +470,7 @@
         try:
             template_vm_ref, template_vdi_uuids = self._get_snapshot(instance)
             # call plugin to ship snapshot off to glance
-            VMHelper.upload_image(context,
+            VMHelper.upload_image(ctx,
                     self._session, instance, template_vdi_uuids, image_id)
         finally:
             if template_vm_ref:
